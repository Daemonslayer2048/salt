--- conflicted
+++ resolved
@@ -152,7 +152,8 @@
   __active_provider_name__,
   __master_opts__,
   __jid_event__,
-  __instance_id__
+  __instance_id__,
+  __salt_system_encoding__
 
 # List of strings which can identify a callback function by name. A callback
 # name must start or end with one of those strings.
@@ -323,30 +324,9 @@
 # not require a docstring.
 no-docstring-rgx=__.*__
 
-<<<<<<< HEAD
 # Minimum line length for functions/classes that require docstrings, shorter
 # ones are exempt.
 docstring-min-length=-1
-=======
-# List of additional names supposed to be defined in builtins. Remember that
-# you should avoid to define new builtins when possible.
-additional-builtins=__opts__,
-  __salt__,
-  __pillar__,
-  __grains__,
-  __context__,
-  __ret__,
-  __env__,
-  __low__,
-  __states__,
-  __lowstate__,
-  __running__,
-  __active_provider_name__,
-  __master_opts__,
-  __jid_event__,
-  __instance_id__,
-  __salt_system_encoding__
->>>>>>> 8fe84691
 
 
 [SPELLING]
