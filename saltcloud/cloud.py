'''
The top level interface used to translate configuration data back to the
correct cloud modules
'''
# Import python libs
import os
import sys
import copy
import multiprocessing
import logging
import time

# Import saltcloud libs
import saltcloud.utils
import saltcloud.loader
import salt.client
import salt.utils

# Import third party libs
import yaml

# Get logging started
log = logging.getLogger(__name__)

try:
    from mako.template import Template
except:
    log.debug('Mako not available')


class Cloud(object):
    '''
    An object for the creation of new VMs
    '''
    def __init__(self, opts):
        self.opts = opts
        self.clouds = saltcloud.loader.clouds(self.opts)

    def provider(self, vm_):
        '''
        Return the top level module that will be used for the given VM data
        set
        '''
        if 'provider' in vm_:
            return vm_['provider']
        if 'provider' in self.opts:
            if '{0}.create'.format(self.opts['provider']) in self.clouds:
                return self.opts['provider']

    def get_providers(self):
        '''
        Return the providers configured within the VM settings
        '''
        provs = set()
        for fun in self.clouds:
            if not '.' in fun:
                continue
            provs.add(fun[:fun.index('.')])
        return provs

    def map_providers(self, query='list_nodes'):
        '''
        Return a mapping of what named VMs are running on what VM providers
        based on what providers are defined in the configs and VMs
        '''
        provs = self.get_providers()
        pmap = {}
        for prov in provs:
            fun = '{0}.{1}'.format(prov, query)
            if not fun in self.clouds:
                log.error(
                    'Public cloud provider {0} is not available'.format(
                        prov
                    )
                )
                continue
            try:
                pmap[prov] = self.clouds[fun]()
            except Exception:
                # Failed to communicate with the provider, don't list any
                # nodes
                pmap[prov] = []
        return pmap

    def location_list(self, lookup='all'):
        '''
        Return a mapping of all location data for available providers
        '''
        provs = self.get_providers()
        locations = {}
        for prov in provs:
            # If all providers are not desired, then don't get them
            if not lookup == 'all':
                if not lookup == prov:
                    continue
            fun = '{0}.avail_locations'.format(prov)
            if not fun in self.clouds:
                # The capability to gather locations is not supported by this
                # cloud module
                continue
            locations[prov] = self.clouds[fun]()
        return locations

    def image_list(self, lookup='all'):
        '''
        Return a mapping of all image data for available providers
        '''
        provs = self.get_providers()
        images = {}
        for prov in provs:
            # If all providers are not desired, then don't get them
            if not lookup == 'all':
                if not lookup == prov:
                    continue
            fun = '{0}.avail_images'.format(prov)
            if not fun in self.clouds:
                # The capability to gather images is not supported by this
                # cloud module
                continue
            images[prov] = self.clouds[fun]()
        return images

    def size_list(self, lookup='all'):
        '''
        Return a mapping of all image data for available providers
        '''
        provs = self.get_providers()
        sizes = {}
        for prov in provs:
            # If all providers are not desired, then don't get them
            if not lookup == 'all':
                if not lookup == prov:
                    continue
            fun = '{0}.avail_sizes'.format(prov)
            if not fun in self.clouds:
                # The capability to gather sizes is not supported by this
                # cloud module
                continue
            sizes[prov] = self.clouds[fun]()
        return sizes

    def provider_list(self, lookup='all'):
        '''
        Return a mapping of all image data for available providers
        '''
        provs = self.get_providers()
        prov_list = {}
        for prov in provs:
            prov_list[prov] = {}
        return prov_list

    def create_all(self):
        '''
        Create/Verify the VMs in the VM data
        '''
        ret = {}

        for vm_ in self.opts['vm']:
            ret = self.create(vm_)

        return ret

    def destroy(self, names):
        '''
        Destroy the named VMs
        '''
        ret = []

        pmap = self.map_providers()
        dels = {}
        for prov, nodes in pmap.items():
            dels[prov] = []
            for node in nodes:
                if node in names:
                    dels[prov].append(node)
        for prov, names_ in dels.items():
            fun = '{0}.destroy'.format(prov)
            for name in names_:
                delret = self.clouds[fun](name)
                ret.append(delret)
                if delret:
                    key_id = name
                    minion_dict = saltcloud.utils.get_option(
                            'minion',
                            self.opts,
                            self.opts['vm'])
                    if minion_dict and 'append_domain' in minion_dict:
                        key_id = '.'.join([key_id, minion_dict['append_domain']])
                    saltcloud.utils.remove_key(self.opts['pki_dir'], name)

        return ret

    def reboot(self, names):
        '''
        Reboot the named VMs
        '''
        pmap = self.map_providers()
        acts = {}
        for prov, nodes in pmap.items():
            acts[prov] = []
            for node in nodes:
                if node in names:
                    acts[prov].append(node)
        for prov, names_ in acts.items():
            fun = '{0}.reboot'.format(prov)
            for name in names_:
                self.clouds[fun](name)

    def create(self, vm_):
        '''
        Create a single VM
        '''
        output = {}

        if 'minion' not in vm_:
            # Let's grab a global minion configuration if defined
            vm_['minion'] = self.opts.get('minion', {})
        elif 'minion' in vm_ and vm_['minion'] is None:
            # Let's set a sane, empty, default
            vm_['minion'] = {}

        fun = '{0}.create'.format(self.provider(vm_))
        if fun not in self.clouds:
            log.error(
                'Public cloud provider {0} is not available'.format(
                    self.provider(vm_)
                )
            )
            return

        deploy = vm_.get(
            'deploy', self.opts.get(
                '{0}.deploy'.format(self.provider(vm_).upper()),
                self.opts.get('deploy')
            )
        )

        if deploy is True and 'master' not in vm_.get('minion', ()):
            raise ValueError(
                'There\'s no master defined on the {0!r} VM settings'.format(
                    vm_['name']
                )
            )

        priv, pub = saltcloud.utils.gen_keys(
            saltcloud.utils.get_option('keysize', self.opts, vm_)
        )
        vm_['pub_key'] = pub
        vm_['priv_key'] = priv

        if 'make_master' in vm_ and vm_['make_master'] is True:
            master_priv, master_pub = saltcloud.utils.gen_keys(
                saltcloud.utils.get_option('keysize', self.opts, vm_)
            )
            vm_['master_pub'] = master_pub
            vm_['master_pem'] = master_priv

        if 'script' in self.opts:
            vm_['os'] = self.opts['script']
        if 'script' in vm_:
            vm_['os'] = vm_['script']

        key_id = vm_['name']
        minion_dict = saltcloud.utils.get_option('minion', self.opts, vm_)
        if 'append_domain' in minion_dict:
            key_id = '.'.join([key_id, minion_dict['append_domain']])
        saltcloud.utils.accept_key(self.opts['pki_dir'], pub, key_id)

        try:
            output = self.clouds['{0}.create'.format(self.provider(vm_))](vm_)

            if output is not False and 'sync_after_install' in self.opts:
                if self.opts['sync_after_install'] not in (
                    'all', 'modules', 'states', 'grains'):
                    log.error('Bad option for sync_after_install')
                else:
                    # a small pause makes the sync work reliably
                    time.sleep(3)
                    client = salt.client.LocalClient()
                    ret = client.cmd(vm_['name'], 'saltutil.sync_{0}'.format(
                        self.opts['sync_after_install']
                    ))
                    log.info('Synchronized the following dynamic modules:')
                    log.info('  {0}'.format(ret))

        except KeyError as exc:
            log.exception(
                'Failed to create VM {0}. Configuration value {1} needs '
                'to be set'.format(
                    vm_['name'], exc
                )
            )

        return output

    def profile_provider(self, profile=None):
        for definition in self.opts['vm']:
            if definition['profile'] == profile:
                if 'provider' in definition:
                    return definition['provider']
                else:
                    return self.opts['provider']

    def run_profile(self):
        '''
        Parse over the options passed on the command line and determine how to
        handle them
        '''
        ret = {}
        pmap = self.map_providers()
        found = False
        for name in self.opts['names']:
            for vm_ in self.opts['vm']:
                vm_profile = vm_['profile']
                if vm_profile == self.opts['profile']:
                    # It all checks out, make the VM
                    found = True
                    provider = self.profile_provider(vm_profile)
                    boxes = pmap[provider]
                    if name in boxes and boxes[name]['state'].lower() != 'terminated':
                        # The specified VM already exists, don't make it anew
                        log.warn(
                            '{0} already exists on {1}'.format(
                                name, provider
                            )
                        )
                        continue
                    vm_['name'] = name
                    if self.opts['parallel']:
                        multiprocessing.Process(
                            target=lambda: self.create(vm_),
                        ).start()
                    else:
                        ret = self.create(vm_)
        if not found:
            log.error(
                'Profile {0} is not defined'.format(self.opts['profile'])
            )

        return ret

    def do_action(self, names, kwargs):
        '''
        Perform an action on a VM which may be specific to this cloud provider
        '''
        pmap = self.map_providers()

        current_boxen = {}
        for provider in pmap:
            for box in pmap[provider]:
                current_boxen[box] = provider

        acts = {}
        for prov, nodes in pmap.items():
            acts[prov] = []
            for node in nodes:
                if node in names:
                    acts[prov].append(node)

        ret = {}
        completed = []
        for prov, names_ in acts.items():
            for name in names:
                if name in names_:
                    fun = '{0}.{1}'.format(prov, self.opts['action'])
                    if kwargs:
                        ret = self.clouds[fun](name, kwargs, call='action')
                    else:
                        ret = self.clouds[fun](name, call='action')
                    completed.append(name)

        for name in names:
            if name not in completed:
                print('{0} was not found, not running {1} action'.format(
                    name, self.opts['action'])
                )

        return ret

    def do_function(self, func, prov, kwargs):
        '''
        Perform a function against a cloud provider
        '''
        fun = '{0}.{1}'.format(prov, func)
        if kwargs:
            ret = self.clouds[fun](call='function', kwargs=kwargs)
        else:
            ret = self.clouds[fun](call='function')

        return ret


class Map(Cloud):
    '''
    Create a VM stateful map execution object
    '''
    def __init__(self, opts):
        Cloud.__init__(self, opts)
        self.map = self.read()

    def interpolated_map(self, query=None):
        query_map = self.map_providers(query=query)
        full_map = {}
        dmap = self.read()
        for profile, vmap in dmap.items():
            provider = self.profile_provider(profile)
            if provider is None:
                log.info(
                    'No provider for the mapped {0!r} profile was '
                    'found.'.format(
                        profile
                    )
                )
                continue
            vms = [i.keys() if type(i) == dict else [i] for i in vmap]
            vms = [item for sublist in vms for item in sublist]
            for vm in vms:
                if provider not in full_map:
                    full_map[provider] = {}

                if vm in query_map[provider]:
                    full_map[provider][vm] = query_map[provider][vm]
                else:
                    full_map[provider][vm] = 'Absent'
        return full_map

    def delete_map(self, query=None):
        query_map = self.interpolated_map(query=query)
        names = []
        for profile in query_map:
            for vm in query_map[profile]:
                names.append(vm)
        return names

    def read(self):
        '''
        Read in the specified map file and return the map structure
        '''
        if not self.opts['map']:
            return {}
        if not os.path.isfile(self.opts['map']):
            raise ValueError(
                'The specified map file does not exist: {0}\n'.format(
                    self.opts['map']
                )
            )
        try:
            with open(self.opts['map'], 'rb') as fp_:
                try:
                    #open mako file
                    temp_ = Template(open(fp_, 'r').read())
                    #render as yaml
                    map_ = temp_.render()
                except:
                    map_ = yaml.load(fp_.read())
        except Exception as exc:
            log.error(
                'Rendering map {0} failed, render error:\n{1}'.format(
                    self.opts['map'], exc
                )
            )
            return {}
        if 'include' in map_:
            map_ = salt.config.include_config(map_, self.opts['map'])
        return map_

    def map_data(self):
        '''
        Create a data map of what to execute on
        '''
        ret = {}
        pmap = self.map_providers()
        ret['create'] = {}
        exist = set()
        defined = set()
        for profile in self.map:
            pdata = {}
            for pdef in self.opts['vm']:
                # The named profile does not exist
                if pdef.get('profile', '') == profile:
                    pdata = pdef
            if not pdata:
                continue
            for name in self.map[profile]:
                nodename = name
                if isinstance(name, dict):
                    nodename = (name.keys()[0])
                defined.add(nodename)
                ret['create'][nodename] = pdata
        for prov in pmap:
            for name in pmap[prov]:
                exist.add(name)
                if name in ret['create']:
                    #FIXME: what about other providers?
                    if prov != 'aws' or pmap['aws'][name]['state'] != 2:
                        ret['create'].pop(name)
        if self.opts['hard']:
            if self.opts['enable_hard_maps'] is True:
                # Look for the items to delete
                ret['destroy'] = exist.difference(defined)
            else:
                print('The --hard map can be extremely dangerous to use, and '
                      'therefore must explicitly be enabled in the main'
                      'configuration file, by setting enable_hard_maps to '
                      'True')
                sys.exit(1)
        return ret

    def run_map(self, dmap):
        '''
        Execute the contents of the VM map
        '''
        output = {}
        if self.opts['parallel']:
            parallel_data = []
        master_name = None
        master_host = None
        try:
            master_name, master_profile = ((name, profile) for name, profile in
                dmap['create'].items() if 'make_master' in profile and
                profile['make_master'] is True).next()
            log.debug('Creating new master {0}'.format(master_name))
            tvm = self.vm_options(master_name, master_profile, None, ['grains', 'volumes'])
            out = self.create(tvm)
            if 'deploy_kwargs' in out and 'host' in out['deploy_kwargs']:
                master_host = out['deploy_kwargs']['host']
                output[master_name] = out
            else:
                print('Host for new master {0} was not found, '
                    'aborting map'.format(master_name))
                sys.exit(1)
        except StopIteration:
            log.debug('No make_master found in map')

        # Generate the fingerprint of the master pubkey in
        #     order to mitigate man-in-the-middle attacks
        master_pub = self.opts['pki_dir'] + '/master.pub'
        master_finger = ''
        if os.path.isfile(master_pub) and hasattr(salt.utils, 'pem_finger'):
            master_finger = salt.utils.pem_finger(master_pub)

        option_types = ['grains', 'minion', 'volumes']
        for name, profile in dmap['create'].items():
<<<<<<< HEAD
            tvm = copy.deepcopy(profile)
            tvm['name'] = name
            tvm['master_finger'] = master_finger
            for miniondict in self.map[tvm['profile']]:
                if isinstance(miniondict, dict):
                    if name in miniondict:
                        if 'grains' in miniondict[name]:
                            tvm['map_grains'] = miniondict[name]['grains']
                        if 'minion' in miniondict[name]:
                            tvm['map_minion'] = miniondict[name]['minion']
                        if 'volumes' in miniondict[name]:
                            tvm['map_volumes'] = miniondict[name]['volumes']
                for myvar in miniondict[name]:
                    if myvar not in ('grains', 'minion', 'volumes'):
                        tvm[myvar] = miniondict[name][myvar]
=======
            if master_name and name is master_name:
                continue
            if 'minion' not in profile:
                profile['minion'] = {}
            if master_host and 'master' not in profile['minion']:
                profile['minion']['master'] = master_host
            tvm = self.vm_options(name, profile, master_finger, option_types)
>>>>>>> e28c4411
            if self.opts['parallel']:
                parallel_data.append({
                    'opts': self.opts,
                    'name': name,
                    'profile': tvm,
                })
            else:
                output[name] = self.create(tvm)
        for name in dmap.get('destroy', set()):
            output[name] = self.destroy(name)
        if self.opts['parallel'] and len(parallel_data) > 0:
            output_multip = multiprocessing.Pool(len(parallel_data)).map(
                func=create_multiprocessing,
                iterable=parallel_data
            )
            for obj in output_multip:
                output.update(obj)
        return output

    def vm_options(self, name, profile, master_finger, option_types):
        tvm = copy.deepcopy(profile)
        tvm['name'] = name
        tvm['master_finger'] = master_finger
        for miniondict in self.map[tvm['profile']]:
            if isinstance(miniondict, dict) and name in miniondict:
                for option in option_types:
                    if option in miniondict[name]:
                        tvm['map_{0}'.format(option)] = miniondict[name][option]
        return tvm


def create_multiprocessing(config):
    """
    This function will be called from another process when running a map in
    parallel mode. The result from the create is always a json object.
    """
    config['opts']['output'] = 'json'
    cloud = Cloud(config['opts'])
    output = cloud.create(config['profile'])
    return {config['name']: output}<|MERGE_RESOLUTION|>--- conflicted
+++ resolved
@@ -520,7 +520,10 @@
                 dmap['create'].items() if 'make_master' in profile and
                 profile['make_master'] is True).next()
             log.debug('Creating new master {0}'.format(master_name))
-            tvm = self.vm_options(master_name, master_profile, None, ['grains', 'volumes'])
+            tvm = self.vm_options(master_name,
+                                  master_profile,
+                                  None,
+                                  ['grains', 'volumes'])
             out = self.create(tvm)
             if 'deploy_kwargs' in out and 'host' in out['deploy_kwargs']:
                 master_host = out['deploy_kwargs']['host']
@@ -541,8 +544,11 @@
 
         option_types = ['grains', 'minion', 'volumes']
         for name, profile in dmap['create'].items():
-<<<<<<< HEAD
-            tvm = copy.deepcopy(profile)
+            if master_name and name is master_name:
+                continue
+            if master_host and 'master' not in profile['minion']:
+                profile['minion']['master'] = master_host
+            tvm = self.vm_options(name, profile, master_finger, option_types)
             tvm['name'] = name
             tvm['master_finger'] = master_finger
             for miniondict in self.map[tvm['profile']]:
@@ -557,15 +563,8 @@
                 for myvar in miniondict[name]:
                     if myvar not in ('grains', 'minion', 'volumes'):
                         tvm[myvar] = miniondict[name][myvar]
-=======
-            if master_name and name is master_name:
-                continue
-            if 'minion' not in profile:
-                profile['minion'] = {}
-            if master_host and 'master' not in profile['minion']:
-                profile['minion']['master'] = master_host
-            tvm = self.vm_options(name, profile, master_finger, option_types)
->>>>>>> e28c4411
+            if 'minion' not in tvm:
+                tvm['minion'] = tvm['map_minion']
             if self.opts['parallel']:
                 parallel_data.append({
                     'opts': self.opts,
