--- conflicted
+++ resolved
@@ -10,10 +10,6 @@
 # Import python libs
 from __future__ import absolute_import, print_function, unicode_literals
 import logging
-<<<<<<< HEAD
-import sys
-=======
->>>>>>> 4f400598
 
 # Import Salt Testing libs
 from tests.support.mixins import LoaderModuleMockMixin, SaltReturnAssertsMixin
