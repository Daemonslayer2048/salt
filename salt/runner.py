# -*- coding: utf-8 -*-
'''
Execute salt convenience routines
'''

# Import python libs
from __future__ import absolute_import, print_function, unicode_literals
import os
import logging

# Import salt libs
import salt.exceptions
import salt.loader
import salt.minion
import salt.utils.args
import salt.utils.event
import salt.utils.files
import salt.utils.user
import salt.defaults.exitcodes
from salt.client import mixins
from salt.output import display_output
from salt.utils.lazy import verify_fun

log = logging.getLogger(__name__)


class RunnerClient(mixins.SyncClientMixin, mixins.AsyncClientMixin, object):
    '''
    The interface used by the :command:`salt-run` CLI tool on the Salt Master

    It executes :ref:`runner modules <all-salt.runners>` which run on the Salt
    Master.

    Importing and using ``RunnerClient`` must be done on the same machine as
    the Salt Master and it must be done using the same user that the Salt
    Master is running as.

    Salt's :conf_master:`external_auth` can be used to authenticate calls. The
    eauth user must be authorized to execute runner modules: (``@runner``).
    Only the :py:meth:`master_call` below supports eauth.
    '''
    client = 'runner'
    tag_prefix = 'run'

    def __init__(self, opts):
        self.opts = opts
        self.context = {}

    @property
    def functions(self):
        if not hasattr(self, '_functions'):
            if not hasattr(self, 'utils'):
                self.utils = salt.loader.utils(self.opts)
            # Must be self.functions for mixin to work correctly :-/
            try:
                self._functions = salt.loader.runner(
                    self.opts, utils=self.utils, context=self.context)
            except AttributeError:
                # Just in case self.utils is still not present (perhaps due to
                # problems with the loader), load the runner funcs without them
                self._functions = salt.loader.runner(
                    self.opts, context=self.context)

        return self._functions

    def _reformat_low(self, low):
        '''
        Format the low data for RunnerClient()'s master_call() function

        This also normalizes the following low data formats to a single, common
        low data structure.

        Old-style low: ``{'fun': 'jobs.lookup_jid', 'jid': '1234'}``
        New-style: ``{'fun': 'jobs.lookup_jid', 'kwarg': {'jid': '1234'}}``
        CLI-style: ``{'fun': 'jobs.lookup_jid', 'arg': ['jid="1234"']}``
        '''
        fun = low.pop('fun')
        verify_fun(self.functions, fun)

        eauth_creds = dict([(i, low.pop(i)) for i in [
            'username', 'password', 'eauth', 'token', 'client', 'user', 'key',
        ] if i in low])

        # Run name=value args through parse_input. We don't need to run kwargs
        # through because there is no way to send name=value strings in the low
        # dict other than by including an `arg` array.
        _arg, _kwarg = salt.utils.args.parse_input(
                low.pop('arg', []), condition=False)
        _kwarg.update(low.pop('kwarg', {}))

        # If anything hasn't been pop()'ed out of low by this point it must be
        # an old-style kwarg.
        _kwarg.update(low)

        # Finally, mung our kwargs to a format suitable for the byzantine
        # load_args_and_kwargs so that we can introspect the function being
        # called and fish for invalid kwargs.
        munged = []
        munged.extend(_arg)
        munged.append(dict(__kwarg__=True, **_kwarg))
        arg, kwarg = salt.minion.load_args_and_kwargs(
            self.functions[fun],
            munged,
            ignore_invalid=True)

        return dict(fun=fun, kwarg={'kwarg': kwarg, 'arg': arg},
                **eauth_creds)

    def cmd_async(self, low):
        '''
        Execute a runner function asynchronously; eauth is respected

        This function requires that :conf_master:`external_auth` is configured
        and the user is authorized to execute runner functions: (``@runner``).

        .. code-block:: python

            runner.eauth_async({
                'fun': 'jobs.list_jobs',
                'username': 'saltdev',
                'password': 'saltdev',
                'eauth': 'pam',
            })
        '''
        reformatted_low = self._reformat_low(low)

        return mixins.AsyncClientMixin.cmd_async(self, reformatted_low)

    def cmd_sync(self, low, timeout=None, full_return=False):
        '''
        Execute a runner function synchronously; eauth is respected

        This function requires that :conf_master:`external_auth` is configured
        and the user is authorized to execute runner functions: (``@runner``).

        .. code-block:: python

            runner.eauth_sync({
                'fun': 'jobs.list_jobs',
                'username': 'saltdev',
                'password': 'saltdev',
                'eauth': 'pam',
            })
        '''
        reformatted_low = self._reformat_low(low)
        return mixins.SyncClientMixin.cmd_sync(self, reformatted_low, timeout, full_return)

    def cmd(self, fun, arg=None, pub_data=None, kwarg=None, print_event=True, full_return=False):
        '''
        Execute a function
        '''
        return super(RunnerClient, self).cmd(fun,
                                             arg,
                                             pub_data,
                                             kwarg,
                                             print_event,
                                             full_return)


class Runner(RunnerClient):
    '''
    Execute the salt runner interface
    '''
    def __init__(self, opts):
        super(Runner, self).__init__(opts)
        self.returners = salt.loader.returners(opts, self.functions)
        self.outputters = salt.loader.outputters(opts)

    def print_docs(self):
        '''
        Print out the documentation!
        '''
        arg = self.opts.get('fun', None)
        docs = super(Runner, self).get_docs(arg)
        for fun in sorted(docs):
            display_output('{0}:'.format(fun), 'text', self.opts)
            print(docs[fun])

    # TODO: move to mixin whenever we want a salt-wheel cli
    def run(self):
        '''
        Execute the runner sequence
        '''
        # Print documentation only
        if self.opts.get('doc', False):
            self.print_docs()
        else:
            return self._run_runner()

    def _run_runner(self):
        '''
        Actually execute specific runner
        :return:
        '''
        import salt.minion
        ret = {}
        low = {'fun': self.opts['fun']}
        try:
            # Allocate a jid
            async_pub = self._gen_async_pub()
            self.jid = async_pub['jid']

            fun_args = salt.utils.args.parse_input(
                    self.opts['arg'],
                    no_parse=self.opts.get('no_parse', []))

            verify_fun(self.functions, low['fun'])
            args, kwargs = salt.minion.load_args_and_kwargs(
                self.functions[low['fun']],
                fun_args)
            low['arg'] = args
            low['kwarg'] = kwargs

            if self.opts.get('eauth'):
                if 'token' in self.opts:
                    try:
                        with salt.utils.files.fopen(os.path.join(self.opts['cachedir'], '.root_key'), 'r') as fp_:
                            low['key'] = salt.utils.stringutils.to_unicode(fp_.readline())
                    except IOError:
                        low['token'] = self.opts['token']

                # If using eauth and a token hasn't already been loaded into
                # low, prompt the user to enter auth credentials
                if 'token' not in low and 'key' not in low and self.opts['eauth']:
                    # This is expensive. Don't do it unless we need to.
                    import salt.auth
                    resolver = salt.auth.Resolver(self.opts)
                    res = resolver.cli(self.opts['eauth'])
                    if self.opts['mktoken'] and res:
                        tok = resolver.token_cli(
                                self.opts['eauth'],
                                res
                                )
                        if tok:
                            low['token'] = tok.get('token', '')
                    if not res:
                        log.error('Authentication failed')
                        return ret
                    low.update(res)
                    low['eauth'] = self.opts['eauth']
            else:
                user = salt.utils.user.get_specific_user()

            if low['fun'] in ['state.orchestrate', 'state.orch', 'state.sls']:
                low['kwarg']['orchestration_jid'] = async_pub['jid']

            # Run the runner!
            if self.opts.get('async', False):
                if self.opts.get('eauth'):
                    async_pub = self.cmd_async(low)
                else:
<<<<<<< HEAD
                    async_pub = self.asynchronous(self.opts['fun'],
                                                  low,
                                                  user=user,
                                                  pub=async_pub)

                # by default: info will be not enough to be printed out !
                log.warning(
                    'Running in asynchronous mode. Results of this execution may '
                    'be collected by attaching to the master event bus or '
                    'by examing the master job cache, if configured. '
                    'This execution is running under tag %s', async_pub['tag']
                )
                return async_pub['jid']  # return the jid

            # otherwise run it in the main process
            if self.opts.get('eauth'):
                ret = self.cmd_sync(low)
                if isinstance(ret, dict) and set(ret) == {'data', 'outputter'}:
                    outputter = ret['outputter']
                    ret = ret['data']
=======
                    ret = self._proc_function(self.opts['fun'],
                                              low,
                                              user,
                                              async_pub['tag'],
                                              async_pub['jid'],
                                              daemonize=False)
            except salt.exceptions.SaltException as exc:
                with salt.utils.event.get_event('master', opts=self.opts) as evt:
                    evt.fire_event({'success': False,
                                    'return': '{0}'.format(exc),
                                    'retcode': 254,
                                    'fun': self.opts['fun'],
                                    'fun_args': fun_args,
                                    'jid': self.jid},
                                   tag='salt/run/{0}/ret'.format(self.jid))
                # Attempt to grab documentation
                if 'fun' in low:
                    ret = self.get_docs('{0}*'.format(low['fun']))
>>>>>>> 16b51a22
                else:
                    outputter = None
                display_output(ret, outputter, self.opts)
            else:
                ret = self._proc_function(self.opts['fun'],
                                          low,
                                          user,
                                          async_pub['tag'],
                                          async_pub['jid'],
                                          daemonize=False)
        except salt.exceptions.SaltException as exc:
            evt = salt.utils.event.get_event('master', opts=self.opts)
            evt.fire_event({'success': False,
                            'return': '{0}'.format(exc),
                            'retcode': 254,
                            'fun': self.opts['fun'],
                            'fun_args': fun_args,
                            'jid': self.jid},
                           tag='salt/run/{0}/ret'.format(self.jid))
            # Attempt to grab documentation
            if 'fun' in low:
                ret = self.get_docs('{0}*'.format(low['fun']))
            else:
                ret = None

            # If we didn't get docs returned then
            # return the `not availble` message.
            if not ret:
                ret = '{0}'.format(exc)
            if not self.opts.get('quiet', False):
                display_output(ret, 'nested', self.opts)
        log.debug('Runner return: %s', ret)

        return ret<|MERGE_RESOLUTION|>--- conflicted
+++ resolved
@@ -249,7 +249,6 @@
                 if self.opts.get('eauth'):
                     async_pub = self.cmd_async(low)
                 else:
-<<<<<<< HEAD
                     async_pub = self.asynchronous(self.opts['fun'],
                                                   low,
                                                   user=user,
@@ -270,26 +269,6 @@
                 if isinstance(ret, dict) and set(ret) == {'data', 'outputter'}:
                     outputter = ret['outputter']
                     ret = ret['data']
-=======
-                    ret = self._proc_function(self.opts['fun'],
-                                              low,
-                                              user,
-                                              async_pub['tag'],
-                                              async_pub['jid'],
-                                              daemonize=False)
-            except salt.exceptions.SaltException as exc:
-                with salt.utils.event.get_event('master', opts=self.opts) as evt:
-                    evt.fire_event({'success': False,
-                                    'return': '{0}'.format(exc),
-                                    'retcode': 254,
-                                    'fun': self.opts['fun'],
-                                    'fun_args': fun_args,
-                                    'jid': self.jid},
-                                   tag='salt/run/{0}/ret'.format(self.jid))
-                # Attempt to grab documentation
-                if 'fun' in low:
-                    ret = self.get_docs('{0}*'.format(low['fun']))
->>>>>>> 16b51a22
                 else:
                     outputter = None
                 display_output(ret, outputter, self.opts)
@@ -301,14 +280,14 @@
                                           async_pub['jid'],
                                           daemonize=False)
         except salt.exceptions.SaltException as exc:
-            evt = salt.utils.event.get_event('master', opts=self.opts)
-            evt.fire_event({'success': False,
-                            'return': '{0}'.format(exc),
-                            'retcode': 254,
-                            'fun': self.opts['fun'],
-                            'fun_args': fun_args,
-                            'jid': self.jid},
-                           tag='salt/run/{0}/ret'.format(self.jid))
+            with salt.utils.event.get_event('master', opts=self.opts) as evt:
+                evt.fire_event({'success': False,
+                                'return': '{0}'.format(exc),
+                                'retcode': 254,
+                                'fun': self.opts['fun'],
+                                'fun_args': fun_args,
+                                'jid': self.jid},
+                               tag='salt/run/{0}/ret'.format(self.jid))
             # Attempt to grab documentation
             if 'fun' in low:
                 ret = self.get_docs('{0}*'.format(low['fun']))
