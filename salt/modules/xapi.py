--- conflicted
+++ resolved
@@ -16,36 +16,21 @@
 . http://xenbits.xen.org/gitweb/?p=xen.git;a=tree;f=tools/python/xen/xm;hb=HEAD
 '''
 
-<<<<<<< HEAD
 # Import python libs
 import sys
 import contextlib
+import os
+import importlib
 
 # Import salt libs
 from salt.exceptions import CommandExecutionError
 import salt.utils
 
-=======
-import os
-import sys
-import contextlib
-import importlib
-
-import salt.utils
->>>>>>> a02d5488
+
 # This module has only been tested on Debian GNU/Linux and NetBSD, it
 # probably needs more path appending for other distributions.
 # The path to append is the path to python Xen libraries, where resides
 # XenAPI.
-<<<<<<< HEAD
-sys.path.append('/usr/lib/xen-default/lib/python') # Debian
-
-try:
-    import xen.xm.XenAPI as XenAPI
-    HAS_XENAPI = True
-except ImportError:
-    HAS_XENAPI = False
-=======
 def _check_xenapi():
     if __grains__['os'] == 'Debian':
         debian_xen_version = '/usr/lib/xen-common/bin/xen-version'
@@ -59,7 +44,6 @@
         return importlib.import_module('xen.xm.XenAPI')
     except ImportError:
         return False
->>>>>>> a02d5488
 
 
 def __virtual__():
