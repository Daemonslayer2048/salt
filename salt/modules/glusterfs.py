# -*- coding: utf-8 -*-
'''
Manage a glusterfs pool
'''
from __future__ import absolute_import

# Import python libs
import logging
<<<<<<< HEAD

# Import 3rd-party libs
from salt.ext.six.moves import range, shlex_quote as _cmd_quote  # pylint: disable=import-error,redefined-builtin
=======
try:
    from shlex import quote as _cmd_quote  # pylint: disable=E0611
except ImportError:
    from pipes import quote as _cmd_quote
>>>>>>> c02e2e91

# Import salt libs
import salt.utils
import salt.utils.cloud as suc

log = logging.getLogger(__name__)


def __virtual__():
    '''
    Only load this module if the gluster command exists
    '''
    if salt.utils.which('gluster'):
        return True
    return False


def list_peers():
    '''
    Return a list of gluster peers

    CLI Example:

    .. code-block:: bash

        salt '*' glusterfs.list_peers

    GLUSTER direct CLI example (to show what salt is sending to gluster):

        $ gluster peer status

    GLUSTER CLI 3.4.4 return example (so we know what we are parsing):

        Number of Peers: 2

        Hostname: ftp2
        Port: 24007
        Uuid: cbcb256b-e66e-4ec7-a718-21082d396c24
        State: Peer in Cluster (Connected)

        Hostname: ftp3
        Uuid: 5ea10457-6cb2-427b-a770-7897509625e9
        State: Peer in Cluster (Connected)


    '''
    get_peer_list = 'gluster peer status | awk \'/Hostname/ {print $2}\''
    result = __salt__['cmd.run'](get_peer_list, python_shell=True)
    if 'No peers present' in result:
        return None
    else:
        return result.splitlines()


def peer(name):
    '''
    Add another node into the peer list.

    name
        The remote host to probe.

    CLI Example:

    .. code-block:: bash

        salt 'one.gluster.*' glusterfs.peer two

    GLUSTER direct CLI example (to show what salt is sending to gluster):

        $ gluster peer probe ftp2

    GLUSTER CLI 3.4.4 return example (so we know what we are parsing):
        #if the "peer" is the local host:
        peer probe: success: on localhost not needed

        #if the peer was just added:
        peer probe: success

        #if the peer was already part of the cluster:
        peer probe: success: host ftp2 port 24007 already in peer list



    '''
    if suc.check_name(name, 'a-zA-Z0-9._-'):
        return 'Invalid characters in peer name'

    cmd = 'gluster peer probe {0}'.format(name)
    return __salt__['cmd.run'](cmd)


def create(name, bricks, stripe=False, replica=False, device_vg=False,
           transport='tcp', start=False):
    '''
    Create a glusterfs volume.

    name
        Name of the gluster volume

    bricks
        Bricks to create volume from, in <peer>:<brick path> format. For \
        multiple bricks use list format: '["<peer1>:<brick1>", \
        "<peer2>:<brick2>"]'

    stripe
        Stripe count, the number of bricks should be a multiple of the stripe \
        count for a distributed striped volume

    replica
        Replica count, the number of bricks should be a multiple of the \
        replica count for a distributed replicated volume

    device_vg
        If true, specifies volume should use block backend instead of regular \
        posix backend. Block device backend volume does not support multiple \
        bricks

    transport
        Transport protocol to use, can be 'tcp', 'rdma' or 'tcp,rdma'

    start
        Start the volume after creation

    CLI Example:

    .. code-block:: bash

        salt host1 glusterfs.create newvolume host1:/brick

        salt gluster1 glusterfs.create vol2 '["gluster1:/export/vol2/brick", \
        "gluster2:/export/vol2/brick"]' replica=2 start=True
    '''
    # If single brick given as a string, accept it
    if isinstance(bricks, str):
        bricks = [bricks]

    # Error for block devices with multiple bricks
    if device_vg and len(bricks) > 1:
        return 'Error: Block device backend volume does not support multipl' +\
            'bricks'

    # Validate bricks syntax
    for brick in bricks:
        try:
            peer_name, path = brick.split(':')
            if not path.startswith('/'):
                return 'Error: Brick paths must start with /'
        except ValueError:
            return 'Error: Brick syntax is <peer>:<path>'

    # Format creation call
    cmd = 'gluster volume create {0} '.format(name)
    if stripe:
        cmd += 'stripe {0} '.format(stripe)
    if replica:
        cmd += 'replica {0} '.format(replica)
    if device_vg:
        cmd += 'device vg '
    if transport != 'tcp':
        cmd += 'transport {0} '.format(transport)
    cmd += ' '.join(bricks)

    log.debug('Clustering command:\n{0}'.format(cmd))
    ret = __salt__['cmd.run'](cmd)
    if 'failed' in ret:
        return ret

    if start:
        result = __salt__['cmd.run']('gluster volume start {0}'.format(name))
        if result.endswith('success'):
            return 'Volume {0} created and started'.format(name)
        else:
            return result
    else:
        return 'Volume {0} created. Start volume to use'.format(name)


def list_volumes():
    '''
    List configured volumes

    CLI Example:

    .. code-block:: bash

        salt '*' glusterfs.list_volumes
    '''

    results = __salt__['cmd.run']('gluster volume list').splitlines()
    if results[0] == 'No volumes present in cluster':
        return []
    else:
        return results


def status(name):
    '''
    Check the status of a gluster volume.

    name
        Volume name

    CLI Example:

    .. code-block:: bash

        salt '*' glusterfs.status myvolume
    '''
    # Get volume status
    cmd = 'gluster volume status {0}'.format(name)
    result = __salt__['cmd.run'](cmd).splitlines()
    if 'does not exist' in result[0]:
        return result[0]
    if 'is not started' in result[0]:
        return result[0]

    ret = {'bricks': {}, 'nfs': {}, 'healers': {}}
    # Iterate line by line, concatenating lines the gluster cli separated
    for line_number in range(len(result)):
        line = result[line_number]
        if line.startswith('Brick'):
            # See if this line is broken up into multiple lines
            while len(line.split()) < 5:
                line_number = line_number + 1
                line = line.rstrip() + result[line_number]

            # Parse Brick data
            brick, port, online, pid = line.split()[1:]
            host, path = brick.split(':')
            data = {'port': port, 'pid': pid, 'host': host, 'path': path}
            if online == 'Y':
                data['online'] = True
            else:
                data['online'] = False
            # Store, keyed by <host>:<brick> string
            ret['bricks'][brick] = data
        elif line.startswith('NFS Server on'):
            # See if this line is broken up into multiple lines
            while len(line.split()) < 5:
                line_number = line_number + 1
                line = line.rstrip() + result[line_number]

            # Parse NFS Server data
            host, port, online, pid = line.split()[3:]
            data = {'port': port, 'pid': pid}
            if online == 'Y':
                data['online'] = True
            else:
                data['online'] = False
            # Store, keyed by hostname
            ret['nfs'][host] = data
        elif line.startswith('Self-heal Daemon on'):
            # See if this line is broken up into multiple lines
            while len(line.split()) < 5:
                line_number = line_number + 1
                line = line.rstrip() + result[line_number]

            # Parse NFS Server data
            host, port, online, pid = line.split()[3:]
            data = {'port': port, 'pid': pid}
            if online == 'Y':
                data['online'] = True
            else:
                data['online'] = False
            # Store, keyed by hostname
            ret['healers'][host] = data
    return ret


def start_volume(name):
    '''
    Start a gluster volume.

    name
        Volume name

    CLI Example:

    .. code-block:: bash

        salt '*' glusterfs.start mycluster
    '''
    volumes = list_volumes()
    if name in volumes:
        if isinstance(status(name), dict):
            return 'Volume already started'
        cmd = 'gluster volume start {0}'.format(name)
        result = __salt__['cmd.run'](cmd)
        if result.endswith('success'):
            return 'Volume {0} started'.format(name)
        else:
            return result
    return 'Volume does not exist'


def stop_volume(name):
    '''
    Stop a gluster volume.

    name
        Volume name

    CLI Example:

    .. code-block:: bash

        salt '*' glusterfs.stop_volume mycluster
    '''
    vol_status = status(name)
    if isinstance(vol_status, dict):
        cmd = 'yes | gluster volume stop {0}'.format(_cmd_quote(name))
        result = __salt__['cmd.run'](cmd, python_shell=True)
        if result.splitlines()[0].endswith('success'):
            return 'Volume {0} stopped'.format(name)
        else:
            return result
    return vol_status


def delete(target, stop=True):
    '''
    Deletes a gluster volume

    target
        Volume to delete

    stop
        Stop volume before delete if it is started, True by default
    '''
    if target not in list_volumes():
        return 'Volume does not exist'

    cmd = 'yes | gluster volume delete {0}'.format(_cmd_quote(target))

    # Stop volume if requested to and it is running
    if stop is True and isinstance(status(target), dict):
        stop_volume(target)
        stopped = True
    else:
        stopped = False
        # Warn volume is running if stop not requested
        if isinstance(status(target), dict):
            return 'Error: Volume must be stopped before deletion'

    result = __salt__['cmd.run'](cmd, python_shell=True)
    if result.splitlines()[0].endswith('success'):
        if stopped:
            return 'Volume {0} stopped and deleted'.format(target)
        else:
            return 'Volume {0} deleted'.format(target)
    else:
        return result


def add_volume_bricks(name, bricks):
    '''
    Add brick(s) to an existing volume

    name
        Volume name

    bricks
        List of bricks to add to the volume
    '''

    new_bricks = []

    cmd = 'echo yes | gluster volume add-brick {0}'.format(name)

    if isinstance(bricks, str):
        bricks = [bricks]

    volume_bricks = status(name)

    if 'does not exist' in volume_bricks:
        return volume_bricks

    if 'is not started' in volume_bricks:
        return volume_bricks

    for brick in bricks:
        if brick in volume_bricks['bricks']:
            log.debug('Brick {0} already in volume {1}...excluding from command'.format(brick, name))
        else:
            new_bricks.append(brick)

    if len(new_bricks) > 0:
        for brick in new_bricks:
            cmd += ' '+str(brick)

        result = __salt__['cmd.run'](cmd)

        if result.endswith('success'):
            return '{0} bricks successfully added to the volume {1}'.format(len(new_bricks), name)
        else:
            return result

    else:
        return 'Bricks already in volume {0}'.format(name)<|MERGE_RESOLUTION|>--- conflicted
+++ resolved
@@ -6,16 +6,13 @@
 
 # Import python libs
 import logging
-<<<<<<< HEAD
 
 # Import 3rd-party libs
 from salt.ext.six.moves import range, shlex_quote as _cmd_quote  # pylint: disable=import-error,redefined-builtin
-=======
 try:
     from shlex import quote as _cmd_quote  # pylint: disable=E0611
 except ImportError:
     from pipes import quote as _cmd_quote
->>>>>>> c02e2e91
 
 # Import salt libs
 import salt.utils
