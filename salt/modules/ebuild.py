--- conflicted
+++ resolved
@@ -253,7 +253,6 @@
     '''
 
     cmd = 'emerge --pretend --update --newuse --deep --ask n world'
-<<<<<<< HEAD
     call = __salt__['cmd.run_all'](cmd, output_loglevel='trace')
 
     if call['retcode'] != 0:
@@ -267,11 +266,6 @@
         )
     else:
         out = call['stdout']
-=======
-    out = __salt__['cmd.run_stdout'](cmd,
-                                     output_loglevel='trace',
-                                     python_shell=False)
->>>>>>> 392de2a9
 
     rexp = re.compile(r'(?m)^\[.+\] '
                       r'([^ ]+/[^ ]+)'    # Package string
@@ -675,15 +669,10 @@
         bin_opts = ''
 
     old = list_pkgs()
-<<<<<<< HEAD
     cmd = 'emerge --update --newuse --oneshot --ask n --quiet {0} {1}'.format(bin_opts, full_atom)
-    call = __salt__['cmd.run_all'](cmd, output_loglevel='trace')
-=======
-    cmd = 'emerge --update --newuse --oneshot --ask n --quiet {0}'.format(full_atom)
     call = __salt__['cmd.run_all'](cmd,
                                    output_loglevel='trace',
                                    python_shell=False)
->>>>>>> 392de2a9
     __context__.pop('pkg.list_pkgs', None)
     if call['retcode'] != 0:
         return _process_emerge_err(call['stdout'], call['stderr'])
@@ -727,16 +716,10 @@
         bin_opts = ''
 
     old = list_pkgs()
-<<<<<<< HEAD
     cmd = 'emerge --update --newuse --deep --ask n --quiet {0} world'.format(bin_opts)
-    call = __salt__['cmd.run_all'](cmd, output_loglevel='trace')
-=======
-    cmd = 'emerge --update --newuse --deep --ask n --quiet world'
     call = __salt__['cmd.run_all'](cmd,
                                    output_loglevel='trace',
                                    python_shell=False)
-    __context__.pop('pkg.list_pkgs', None)
->>>>>>> 392de2a9
     if call['retcode'] != 0:
         ret['result'] = False
         if 'stderr' in call:
