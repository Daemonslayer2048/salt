# -*- coding: utf-8 -*-
'''
Module for gathering and managing network information
'''

# Import python libs
from __future__ import absolute_import
import datetime
import hashlib
import logging
import re
import os
import socket

# Import salt libs
import salt.utils
import salt.utils.decorators as decorators
import salt.utils.network
import salt.utils.validate.net
from salt.exceptions import CommandExecutionError

# Import 3rd-party libs
import salt.ext.six as six
from salt.ext.six.moves import range  # pylint: disable=import-error,no-name-in-module,redefined-builtin


log = logging.getLogger(__name__)


def __virtual__():
    '''
    Only work on POSIX-like systems
    '''
    # Disable on Windows, a specific file module exists:
    if salt.utils.is_windows():
        return False

    return True


def wol(mac, bcast='255.255.255.255', destport=9):
    '''
    Send Wake On Lan packet to a host

    CLI Example:

    .. code-block:: bash

        salt '*' network.wol 08-00-27-13-69-77
        salt '*' network.wol 080027136977 255.255.255.255 7
        salt '*' network.wol 08:00:27:13:69:77 255.255.255.255 7
    '''
    if len(mac) == 12:
        pass
    elif len(mac) == 17:
        sep = mac[2]
        mac = mac.replace(sep, '')
    else:
        raise ValueError('Invalid MAC address')
    sock = socket.socket(socket.AF_INET, socket.SOCK_DGRAM)
    sock.setsockopt(socket.SOL_SOCKET, socket.SO_BROADCAST, 1)
    dest = ('\\x' + mac[0:2]).decode('string_escape') + \
           ('\\x' + mac[2:4]).decode('string_escape') + \
           ('\\x' + mac[4:6]).decode('string_escape') + \
           ('\\x' + mac[6:8]).decode('string_escape') + \
           ('\\x' + mac[8:10]).decode('string_escape') + \
           ('\\x' + mac[10:12]).decode('string_escape')
    sock.sendto('\xff' * 6 + dest * 16, (bcast, int(destport)))
    return True


def ping(host, timeout=False, return_boolean=False):
    '''
    Performs a ping to a host

    CLI Example:

    .. code-block:: bash

        salt '*' network.ping archlinux.org

    .. versionadded:: 2015.2.0

    Return a True or False instead of ping output.

        salt '*' network.ping archlinux.org return_boolean=True

    Set the time to wait for a response in seconds.

        salt '*' network.ping archlinux.org timeout=3
    '''
    if timeout:
        cmd = 'ping -W {0} -c 4 {1}'.format(timeout, salt.utils.network.sanitize_host(host))
    else:
        cmd = 'ping -c 4 {0}'.format(salt.utils.network.sanitize_host(host))
    if return_boolean:
        ret = __salt__['cmd.run_all'](cmd)
        if ret['retcode'] != 0:
            return False
        else:
            return True
    else:
        return __salt__['cmd.run'](cmd)


# FIXME: Does not work with: netstat 1.42 (2001-04-15) from net-tools
# 1.6.0 (Ubuntu 10.10)
def _netstat_linux():
    '''
    Return netstat information for Linux distros
    '''
    ret = []
    cmd = 'netstat -tulpnea'
    out = __salt__['cmd.run'](cmd)
    for line in out.splitlines():
        comps = line.split()
        if line.startswith('tcp'):
            ret.append({
                'proto': comps[0],
                'recv-q': comps[1],
                'send-q': comps[2],
                'local-address': comps[3],
                'remote-address': comps[4],
                'state': comps[5],
                'user': comps[6],
                'inode': comps[7],
                'program': comps[8]})
        if line.startswith('udp'):
            ret.append({
                'proto': comps[0],
                'recv-q': comps[1],
                'send-q': comps[2],
                'local-address': comps[3],
                'remote-address': comps[4],
                'user': comps[5],
                'inode': comps[6],
                'program': comps[7]})
    return ret


def _netinfo_openbsd():
    '''
    Get process information for network connections using fstat
    '''
    ret = {}
    _fstat_re = re.compile(
        r'internet(6)? (?:stream tcp 0x\S+ (\S+)|dgram udp (\S+))'
        r'(?: [<>=-]+ (\S+))?$'
    )
    out = __salt__['cmd.run']('fstat')
    for line in out.splitlines():
        try:
            user, cmd, pid, _, details = line.split(None, 4)
            ipv6, tcp, udp, remote_addr = _fstat_re.match(details).groups()
        except (ValueError, AttributeError):
            # Line either doesn't have the right number of columns, or the
            # regex which looks for address information did not match. Either
            # way, ignore this line and continue on to the next one.
            continue
        if tcp:
            local_addr = tcp
            proto = 'tcp{0}'.format('' if ipv6 is None else ipv6)
        else:
            local_addr = udp
            proto = 'udp{0}'.format('' if ipv6 is None else ipv6)
        if ipv6:
            # IPv6 addresses have the address part enclosed in brackets (if the
            # address part is not a wildcard) to distinguish the address from
            # the port number. Remove them.
            local_addr = ''.join(x for x in local_addr if x not in '[]')

        # Normalize to match netstat output
        local_addr = '.'.join(local_addr.rsplit(':', 1))
        if remote_addr is None:
            remote_addr = '*.*'
        else:
            remote_addr = '.'.join(remote_addr.rsplit(':', 1))

        ret.setdefault(
            local_addr, {}).setdefault(
                remote_addr, {}).setdefault(
                    proto, {}).setdefault(
                        pid, {})['user'] = user
        ret[local_addr][remote_addr][proto][pid]['cmd'] = cmd
    return ret


def _netinfo_freebsd_netbsd():
    '''
    Get process information for network connections using sockstat
    '''
    ret = {}
    # NetBSD requires '-n' to disable port-to-service resolution
    out = __salt__['cmd.run'](
        'sockstat -46 {0} | tail -n+2'.format(
            '-n' if __grains__['kernel'] == 'NetBSD' else ''
        ), python_shell=True
    )
    for line in out.splitlines():
        user, cmd, pid, _, proto, local_addr, remote_addr = line.split()
        local_addr = '.'.join(local_addr.rsplit(':', 1))
        remote_addr = '.'.join(remote_addr.rsplit(':', 1))
        ret.setdefault(
            local_addr, {}).setdefault(
                remote_addr, {}).setdefault(
                    proto, {}).setdefault(
                        pid, {})['user'] = user
        ret[local_addr][remote_addr][proto][pid]['cmd'] = cmd
    return ret


def _ppid():
    '''
    Return a dict of pid to ppid mappings
    '''
    ret = {}
    cmd = 'ps -ax -o pid,ppid | tail -n+2'
    out = __salt__['cmd.run'](cmd, python_shell=True)
    for line in out.splitlines():
        pid, ppid = line.split()
        ret[pid] = ppid
    return ret


def _netstat_bsd():
    '''
    Return netstat information for BSD flavors
    '''
    ret = []
    if __grains__['kernel'] == 'NetBSD':
        for addr_family in ('inet', 'inet6'):
            cmd = 'netstat -f {0} -an | tail -n+3'.format(addr_family)
            out = __salt__['cmd.run'](cmd, python_shell=True)
            for line in out.splitlines():
                comps = line.split()
                entry = {
                    'proto': comps[0],
                    'recv-q': comps[1],
                    'send-q': comps[2],
                    'local-address': comps[3],
                    'remote-address': comps[4]
                }
                if entry['proto'].startswith('tcp'):
                    entry['state'] = comps[5]
                ret.append(entry)
    else:
        # Lookup TCP connections
        cmd = 'netstat -p tcp -an | tail -n+3'
        out = __salt__['cmd.run'](cmd, python_shell=True)
        for line in out.splitlines():
            comps = line.split()
            ret.append({
                'proto': comps[0],
                'recv-q': comps[1],
                'send-q': comps[2],
                'local-address': comps[3],
                'remote-address': comps[4],
                'state': comps[5]})
        # Lookup UDP connections
        cmd = 'netstat -p udp -an | tail -n+3'
        out = __salt__['cmd.run'](cmd, python_shell=True)
        for line in out.splitlines():
            comps = line.split()
            ret.append({
                'proto': comps[0],
                'recv-q': comps[1],
                'send-q': comps[2],
                'local-address': comps[3],
                'remote-address': comps[4]})

    # Add in user and program info
    ppid = _ppid()
    if __grains__['kernel'] == 'OpenBSD':
        netinfo = _netinfo_openbsd()
    elif __grains__['kernel'] in ('FreeBSD', 'NetBSD'):
        netinfo = _netinfo_freebsd_netbsd()
    for idx in range(len(ret)):
        local = ret[idx]['local-address']
        remote = ret[idx]['remote-address']
        proto = ret[idx]['proto']
        try:
            # Make a pointer to the info for this connection for easier
            # reference below
            ptr = netinfo[local][remote][proto]
        except KeyError:
            continue
        # Get the pid-to-ppid mappings for this connection
        conn_ppid = dict((x, y) for x, y in six.iteritems(ppid) if x in ptr)
        try:
            # Master pid for this connection will be the pid whose ppid isn't
            # in the subset dict we created above
            master_pid = next(iter(
                x for x, y in six.iteritems(conn_ppid) if y not in ptr
            ))
        except StopIteration:
            continue
        ret[idx]['user'] = ptr[master_pid]['user']
        ret[idx]['program'] = '/'.join((master_pid, ptr[master_pid]['cmd']))
    return ret


def _netstat_route_linux():
    '''
    Return netstat routing information for Linux distros
    '''
    ret = []
    cmd = 'netstat -A inet -rn | tail -n+3'
    out = __salt__['cmd.run'](cmd, python_shell=True)
    for line in out.splitlines():
        comps = line.split()
        ret.append({
            'addr_family': 'inet',
            'destination': comps[0],
            'gateway': comps[1],
            'netmask': comps[2],
            'flags': comps[3],
            'interface': comps[7]})
    cmd = 'netstat -A inet6 -rn | tail -n+3'
    out = __salt__['cmd.run'](cmd, python_shell=True)
    for line in out.splitlines():
        comps = line.split()
        if len(comps) == 6:
            ret.append({
                'addr_family': 'inet6',
                'destination': comps[0],
                'gateway': comps[1],
                'netmask': '',
                'flags': comps[3],
                'interface': comps[5]})
        elif len(comps) == 7:
            ret.append({
                'addr_family': 'inet6',
                'destination': comps[0],
                'gateway': comps[1],
                'netmask': '',
                'flags': comps[3],
                'interface': comps[6]})
        else:
            continue
    return ret


def _netstat_route_freebsd():
    '''
    Return netstat routing information for FreeBSD and OS X
    '''
    ret = []
    cmd = 'netstat -f inet -rn | tail -n+5'
    out = __salt__['cmd.run'](cmd, python_shell=True)
    for line in out.splitlines():
        comps = line.split()
        ret.append({
            'addr_family': 'inet',
            'destination': comps[0],
            'gateway': comps[1],
            'netmask': comps[2],
            'flags': comps[3],
            'interface': comps[5]})
    cmd = 'netstat -f inet6 -rn | tail -n+5'
    out = __salt__['cmd.run'](cmd, python_shell=True)
    for line in out.splitlines():
        comps = line.split()
        ret.append({
            'addr_family': 'inet6',
            'destination': comps[0],
            'gateway': comps[1],
            'netmask': '',
            'flags': comps[2],
            'interface': comps[3]})
    return ret


def _netstat_route_netbsd():
    '''
    Return netstat routing information for NetBSD
    '''
    ret = []
    cmd = 'netstat -f inet -rn | tail -n+5'
    out = __salt__['cmd.run'](cmd, python_shell=True)
    for line in out.splitlines():
        comps = line.split()
        ret.append({
            'addr_family': 'inet',
            'destination': comps[0],
            'gateway': comps[1],
            'netmask': '',
            'flags': comps[3],
            'interface': comps[6]})
    cmd = 'netstat -f inet6 -rn | tail -n+5'
    out = __salt__['cmd.run'](cmd, python_shell=True)
    for line in out.splitlines():
        comps = line.split()
        ret.append({
            'addr_family': 'inet6',
            'destination': comps[0],
            'gateway': comps[1],
            'netmask': '',
            'flags': comps[3],
            'interface': comps[6]})
    return ret


def _netstat_route_openbsd():
    '''
    Return netstat routing information for OpenBSD
    '''
    ret = []
    cmd = 'netstat -f inet -rn | tail -n+5'
    out = __salt__['cmd.run'](cmd, python_shell=True)
    for line in out.splitlines():
        comps = line.split()
        ret.append({
            'addr_family': 'inet',
            'destination': comps[0],
            'gateway': comps[1],
            'netmask': '',
            'flags': comps[2],
            'interface': comps[7]})
    cmd = 'netstat -f inet6 -rn | tail -n+5'
    out = __salt__['cmd.run'](cmd, python_shell=True)
    for line in out.splitlines():
        comps = line.split()
        ret.append({
            'addr_family': 'inet6',
            'destination': comps[0],
            'gateway': comps[1],
            'netmask': '',
            'flags': comps[2],
            'interface': comps[7]})
    return ret


def netstat():
    '''
    Return information on open ports and states

    .. note::
        On BSD minions, the output contains PID info (where available) for each
        netstat entry, fetched from sockstat/fstat output.

    .. versionchanged:: 2014.1.4
        Added support for OpenBSD, FreeBSD, and NetBSD

    CLI Example:

    .. code-block:: bash

        salt '*' network.netstat
    '''
    if __grains__['kernel'] == 'Linux':
        return _netstat_linux()
    elif __grains__['kernel'] in ('OpenBSD', 'FreeBSD', 'NetBSD'):
        return _netstat_bsd()
    raise CommandExecutionError('Not yet supported on this platform')


def active_tcp():
    '''
    Return a dict containing information on all of the running TCP connections

    CLI Example:

    .. code-block:: bash

        salt '*' network.active_tcp
    '''
    return salt.utils.network.active_tcp()


def traceroute(host):
    '''
    Performs a traceroute to a 3rd party host

    CLI Example:

    .. code-block:: bash

        salt '*' network.traceroute archlinux.org
    '''
    ret = []
    if not salt.utils.which('traceroute'):
        log.info('This minion does not have traceroute installed')
        return ret

    cmd = 'traceroute {0}'.format(salt.utils.network.sanitize_host(host))

    out = __salt__['cmd.run'](cmd)

    # Parse version of traceroute
    cmd2 = 'traceroute --version'
    out2 = __salt__['cmd.run'](cmd2)
    try:
        # Linux traceroute version looks like:
        #   Modern traceroute for Linux, version 2.0.19, Dec 10 2012
        # Darwin and FreeBSD traceroute version looks like: Version 1.4a12+[FreeBSD|Darwin]

        traceroute_version_raw = re.findall(r'.*[Vv]ersion (\d+)\.([\w\+]+)\.*(\w*)', out2)[0]
        log.debug('traceroute_version_raw: {0}'.format(traceroute_version_raw))
        traceroute_version = []
        for t in traceroute_version_raw:
            try:
                traceroute_version.append(int(t))
            except ValueError:
                traceroute_version.append(t)

        if len(traceroute_version) < 3:
            traceroute_version.append(0)

        log.debug('traceroute_version: {0}'.format(traceroute_version))

    except IndexError:
        traceroute_version = [0, 0, 0]

    for line in out.splitlines():
        if ' ' not in line:
            continue
        if line.startswith('traceroute'):
            continue

        if 'Darwin' in str(traceroute_version[1]) or 'FreeBSD' in str(traceroute_version[1]):
            try:
                traceline = re.findall(r'\s*(\d*)\s+(.*)\s+\((.*)\)\s+(.*)$', line)[0]
            except IndexError:
                traceline = re.findall(r'\s*(\d*)\s+(\*\s+\*\s+\*)', line)[0]

            log.debug('traceline: {0}'.format(traceline))
            delays = re.findall(r'(\d+\.\d+)\s*ms', str(traceline))

            try:
                if traceline[1] == '* * *':
                    result = {
                        'count': traceline[0],
                        'hostname': '*'
                    }
                else:
                    result = {
                        'count': traceline[0],
                        'hostname': traceline[1],
                        'ip': traceline[2],
                    }
                    for idx in range(0, len(delays)):
                        result['ms{0}'.format(idx + 1)] = delays[idx]
            except IndexError:
                result = {}

        elif (traceroute_version[0] >= 2 and traceroute_version[2] >= 14
                or traceroute_version[0] >= 2 and traceroute_version[1] > 0):
            comps = line.split('  ')
            if comps[1] == '* * *':
                result = {
                    'count': int(comps[0]),
                    'hostname': '*'}
            else:
                result = {
                    'count': int(comps[0]),
                    'hostname': comps[1].split()[0],
                    'ip': comps[1].split()[1].strip('()'),
                    'ms1': float(comps[2].split()[0]),
                    'ms2': float(comps[3].split()[0]),
                    'ms3': float(comps[4].split()[0])}
        else:
            comps = line.split()
            result = {
                'count': comps[0],
                'hostname': comps[1],
                'ip': comps[2],
                'ms1': comps[4],
                'ms2': comps[6],
                'ms3': comps[8],
                'ping1': comps[3],
                'ping2': comps[5],
                'ping3': comps[7]}

        ret.append(result)

    return ret


def dig(host):
    '''
    Performs a DNS lookup with dig

    CLI Example:

    .. code-block:: bash

        salt '*' network.dig archlinux.org
    '''
    cmd = 'dig {0}'.format(salt.utils.network.sanitize_host(host))
    return __salt__['cmd.run'](cmd)


@decorators.which('arp')
def arp():
    '''
    Return the arp table from the minion

    CLI Example:

    .. code-block:: bash

        salt '*' network.arp
    '''
    ret = {}
    out = __salt__['cmd.run']('arp -an')
    for line in out.splitlines():
        comps = line.split()
        if len(comps) < 4:
            continue
        if not __grains__['kernel'] == 'OpenBSD':
            ret[comps[3]] = comps[1].strip('(').strip(')')
        else:
            if comps[0] == 'Host' or comps[1] == '(incomplete)':
                continue
            ret[comps[1]] = comps[0]
    return ret


def interfaces():
    '''
    Return a dictionary of information about all the interfaces on the minion

    CLI Example:

    .. code-block:: bash

        salt '*' network.interfaces
    '''
    return salt.utils.network.interfaces()


def hw_addr(iface):
    '''
    Return the hardware address (a.k.a. MAC address) for a given interface

    CLI Example:

    .. code-block:: bash

        salt '*' network.hw_addr eth0
    '''
    return salt.utils.network.hw_addr(iface)

# Alias hwaddr to preserve backward compat
hwaddr = hw_addr


def interface(iface):
    '''
    Return the inet address for a given interface

    .. versionadded:: 2014.7

    CLI Example:

    .. code-block:: bash

        salt '*' network.interface eth0
    '''
    return salt.utils.network.interface(iface)


def interface_ip(iface):
    '''
    Return the inet address for a given interface

    .. versionadded:: 2014.7

    CLI Example:

    .. code-block:: bash

        salt '*' network.interface_ip eth0
    '''
    return salt.utils.network.interface_ip(iface)


def subnets():
    '''
    Returns a list of subnets to which the host belongs

    CLI Example:

    .. code-block:: bash

        salt '*' network.subnets
    '''
    return salt.utils.network.subnets()


def in_subnet(cidr):
    '''
    Returns True if host is within specified subnet, otherwise False.

    CLI Example:

    .. code-block:: bash

        salt '*' network.in_subnet 10.0.0.0/16
    '''
    return salt.utils.network.in_subnet(cidr)


def ip_in_subnet(ip_addr, cidr):
    '''
    Returns True if given IP is within specified subnet, otherwise False.

    CLI Example:

    .. code-block:: bash

        salt '*' network.ip_in_subnet 172.17.0.4 172.16.0.0/12
    '''
    return salt.utils.network.ip_in_subnet(ip_addr, cidr)


def calculate_subnet(ip_addr, netmask):
    '''
    Returns the CIDR of a subnet based on an IP address and network.

    CLI Example:

    .. code-block:: bash

        salt '*' network.calculate_subnet 172.17.0.5 255.255.255.240

    .. versionadded:: Beryllium
    '''
    return salt.utils.network.calculate_subnet(ip_addr, netmask)


def ip_addrs(interface=None, include_loopback=False, cidr=None):
    '''
    Returns a list of IPv4 addresses assigned to the host. 127.0.0.1 is
    ignored, unless 'include_loopback=True' is indicated. If 'interface' is
    provided, then only IP addresses from that interface will be returned.
    Providing a CIDR via 'cidr="10.0.0.0/8"' will return only the addresses
    which are within that subnet.

    CLI Example:

    .. code-block:: bash

        salt '*' network.ip_addrs
    '''
    addrs = salt.utils.network.ip_addrs(interface=interface,
                                        include_loopback=include_loopback)
    if cidr:
        return [i for i in addrs if salt.utils.network.in_subnet(cidr, [i])]
    else:
        return addrs

ipaddrs = ip_addrs


def ip_addrs6(interface=None, include_loopback=False):
    '''
    Returns a list of IPv6 addresses assigned to the host. ::1 is ignored,
    unless 'include_loopback=True' is indicated. If 'interface' is provided,
    then only IP addresses from that interface will be returned.

    CLI Example:

    .. code-block:: bash

        salt '*' network.ip_addrs6
    '''
    return salt.utils.network.ip_addrs6(interface=interface,
                                        include_loopback=include_loopback)

ipaddrs6 = ip_addrs6


def get_hostname():
    '''
    Get hostname

    CLI Example:

    .. code-block:: bash

        salt '*' network.get_hostname
    '''

    from socket import gethostname
    return gethostname()


def mod_hostname(hostname):
    '''
    Modify hostname

    CLI Example:

    .. code-block:: bash

        salt '*' network.mod_hostname master.saltstack.com
    '''
    if hostname is None:
        return False

    hostname_cmd = salt.utils.which('hostnamectl') or salt.utils.which('hostname')

    if hostname_cmd.endswith('hostnamectl'):
        __salt__['cmd.run']('{0} set-hostname {1}'.format(hostname_cmd, hostname))
        return True

    # Grab the old hostname so we know which hostname to change and then
    # change the hostname using the hostname command
    o_hostname = __salt__['cmd.run']('{0} -f'.format(hostname_cmd))

    __salt__['cmd.run']('{0} {1}'.format(hostname_cmd, hostname))

    # Modify the /etc/hosts file to replace the old hostname with the
    # new hostname
    host_c = salt.utils.fopen('/etc/hosts', 'r').readlines()

    with salt.utils.fopen('/etc/hosts', 'w') as fh_:
        for host in host_c:
            host = host.split()

            try:
                host[host.index(o_hostname)] = hostname
            except ValueError:
                pass

            fh_.write('\t'.join(host) + '\n')

    # Modify the /etc/sysconfig/network configuration file to set the
    # new hostname
    if __grains__['os_family'] == 'RedHat':
        network_c = salt.utils.fopen('/etc/sysconfig/network', 'r').readlines()

        with salt.utils.fopen('/etc/sysconfig/network', 'w') as fh_:
            for net in network_c:
                if net.startswith('HOSTNAME'):
                    fh_.write('HOSTNAME={0}\n'.format(hostname))
                else:
                    fh_.write(net)
    elif __grains__['os_family'] == 'Debian':
        with salt.utils.fopen('/etc/hostname', 'w') as fh_:
            fh_.write(hostname + '\n')
    elif __grains__['os_family'] == 'OpenBSD':
        with salt.utils.fopen('/etc/myname', 'w') as fh_:
            fh_.write(hostname + '\n')

    return True


def connect(host, port=None, **kwargs):
    '''
    Test connectivity to a host using a particular
    port from the minion.

    .. versionadded:: 2014.7

    CLI Example:

    .. code-block:: bash

        salt '*' network.connect archlinux.org 80

        salt '*' network.connect archlinux.org 80 timeout=3

        salt '*' network.connect archlinux.org 80 timeout=3 family=ipv4

        salt '*' network.connect google-public-dns-a.google.com port=53 proto=udp timeout=3
    '''

    ret = {'result': None,
           'comment': ''}

    if not host:
        ret['result'] = False
        ret['comment'] = 'Required argument, host, is missing.'
        return ret

    if not port:
        ret['result'] = False
        ret['comment'] = 'Required argument, port, is missing.'
        return ret

    proto = kwargs.get('proto', 'tcp')
    timeout = kwargs.get('timeout', 5)
    family = kwargs.get('family', None)

    if salt.utils.validate.net.ipv4_addr(host) or salt.utils.validate.net.ipv6_addr(host):
        address = host
    else:
        address = '{0}'.format(salt.utils.network.sanitize_host(host))

    try:
        if proto == 'udp':
            __proto = socket.SOL_UDP
        else:
            __proto = socket.SOL_TCP
            proto = 'tcp'

        if family:
            if family == 'ipv4':
                __family = socket.AF_INET
            elif family == 'ipv6':
                __family = socket.AF_INET6
            else:
                __family = 0
        else:
            __family = 0

        (family,
         socktype,
         _proto,
         garbage,
         _address) = socket.getaddrinfo(address, port, __family, 0, __proto)[0]

        skt = socket.socket(family, socktype, _proto)
        skt.settimeout(timeout)

        if proto == 'udp':
            # Generate a random string of a
            # decent size to test UDP connection
            md5h = hashlib.md5()
            md5h.update(datetime.datetime.now().strftime('%s'))
            msg = md5h.hexdigest()
            skt.sendto(msg, _address)
            recv, svr = skt.recvfrom(255)
            skt.close()
        else:
            skt.connect(_address)
            skt.shutdown(2)
    except Exception as exc:
        ret['result'] = False
        try:
            errno, errtxt = exc
        except ValueError:
            ret['comment'] = 'Unable to connect to {0} ({1}) on {2} port {3}'.format(host, _address[0], proto, port)
        else:
            ret['comment'] = '{0}'.format(errtxt)
        return ret

    ret['result'] = True
    ret['comment'] = 'Successfully connected to {0} ({1}) on {2} port {3}'.format(host, _address[0], proto, port)
    return ret


def is_private(ip_addr):
    '''
    Check if the given IP address is a private address

    .. versionadded:: 2014.7.0

    CLI Example::

        salt '*' network.is_private 10.0.0.3
    '''
    return salt.utils.network.IPv4Address(ip_addr).is_private


def is_loopback(ip_addr):
    '''
    Check if the given IP address is a loopback address

    .. versionadded:: 2014.7.0

    CLI Example::

        salt '*' network.is_loopback 127.0.0.1
    '''
    return salt.utils.network.IPv4Address(ip_addr).is_loopback

<<<<<<< HEAD
def get_route(iface=None, dest=None):
    '''
    Get entries from the current routing table.
    You may specify a destination or an interface.

    For now just specific to Linux's ``ip``.

    CLU Example:

        salt '*' network.get_route iface=eth0 dest=default
    '''
    routes = []
    if iface is not None and dest is None:
        output = __salt__['cmd.run']('ip route show dev {0}'.format(iface)).splitlines()
    else:
        output = __salt__['cmd.run']('ip route show').splitlines()
    for line in output:
        route = {}
        dest_re = re.match('^([0-9]{1,3}\.){3}[0-9]{1,3}/[0-9]{1,2}', line)
        if line.startswith('default'):
            # Should this be 0.0.0.0 or 0.0.0.0/0??
            route['dest'] = '0.0.0.0'
        elif dest_re is not None:
            route['dest'] = dest_re.group()
        gw_re = re.match('.*via ([a-z0-9\.-]*) ', line)
        if gw_re is not None:
            route['gateway'] = gw_re.group(1)
        iface_re = re.match('.*dev ([a-z0-9-]*) ', line)
        if iface_re is not None:
            route['iface'] = iface_re.group(1)
        # I have no idea if Linux knows more than "kernel"...
        proto_re = re.match('.*proto ([a-z-]*) ', line)
        if proto_re is not None:
            route['proto'] = proto_re.group(1)
        scope_re = re.match('.*scope ([a-z-]*) ', line)
        if scope_re is not None:
            route['scope'] = scope_re.group(1)
        src_re = re.match('.*src (([0-9]{1,3}\.){3}[0-9]{1,3})', line)
        if src_re is not None:
            route['src'] = src_re.group(1)
        routes += [route]

    if dest is not None:
        if dest == 'default':
            dest = '0.0.0.0'
        for route in routes:
            if dest == route['dest'] \
            or salt.utils.network.in_subnet(route['dest'], addrs=[dest]):
                return [route]
        else:
            return []
    else:
        return routes

def get_net_size(netmask):
    '''
    Returns the prefix length of a given quad-dotted netmask 
    (like 255.255.255.0 -> 24 or 255.224.0.0 -> 11).

    CLI Example:

    .. code-block:: bash

        salt '*' network.get_net_size 255.224.0.0
    '''
    return salt.utils.network.get_net_size(netmask)

def prefixlen_to_netmask(prefixlen):
    '''
    Turns a prefix length into a IPv4 netmask.
         
    CLI-Example:
             
    .. code-block:: bash
        
        salt '*' network.prefixlen_to_netmask 23
    '''
    return salt.utils.network.cidr_to_ipv4_netmask(prefixlen)
=======

def reverse_ip(ip_addr):
    '''
    Returns the reversed IP address

    CLI Example:

    .. code-block:: bash

        salt '*' network.reverse_ip 172.17.0.4
    '''
    return salt.utils.network.IPv4Address(ip_addr).reverse_pointer


def _get_bufsize_linux(iface):
    '''
    Return network interface buffer information using ethtool
    '''
    ret = {'result': False}

    cmd = '/sbin/ethtool -g {0}'.format(iface)
    out = __salt__['cmd.run'](cmd)
    pat = re.compile(r'^(.+):\s+(\d+)$')
    suffix = 'max-'
    for line in out.splitlines():
        res = pat.match(line)
        if res:
            ret[res.group(1).lower().replace(' ', '-') + suffix] = int(res.group(2))
            ret['result'] = True
        elif line.endswith('maximums:'):
            suffix = '-max'
        elif line.endswith('settings:'):
            suffix = ''
    if not ret['result']:
        parts = out.split()
        # remove shell cmd prefix from msg
        if parts[0].endswith('sh:'):
            out = ' '.join(parts[1:])
        ret['comment'] = out
    return ret


def get_bufsize(iface):
    '''
    Return network buffer sizes as a dict

    CLI Example::

        salt '*' network.getbufsize
    '''
    if __grains__['kernel'] == 'Linux':
        if os.path.exists('/sbin/ethtool'):
            return _get_bufsize_linux(iface)

    return {}


def _mod_bufsize_linux(iface, *args, **kwargs):
    '''
    Modify network interface buffer sizes using ethtool
    '''
    ret = {'result': False,
           'comment': 'Requires rx=<val> tx==<val> rx-mini=<val> and/or rx-jumbo=<val>'}
    cmd = '/sbin/ethtool -G ' + iface
    if not kwargs:
        return ret
    if args:
        ret['comment'] = 'Unknown arguments: ' + ' '.join([str(item) for item in args])
        return ret
    eargs = ''
    for kw in ['rx', 'tx', 'rx-mini', 'rx-jumbo']:
        value = kwargs.get(kw)
        if value is not None:
            eargs += ' ' + kw + ' ' + str(value)
    if not eargs:
        return ret
    cmd += eargs
    out = __salt__['cmd.run'](cmd)
    if out:
        ret['comment'] = out
    else:
        ret['comment'] = eargs.strip()
        ret['result'] = True
    return ret


def mod_bufsize(iface, *args, **kwargs):
    '''
    Modify network interface buffers (currently linux only)

    CLI Example::

        salt '*' network.getBuffers
    '''
    if __grains__['kernel'] == 'Linux':
        if os.path.exists('/sbin/ethtool'):
            return _mod_bufsize_linux(iface, *args, **kwargs)

    return False


def routes(family=None):
    '''
    Return currently configured routes from routing table

    CLI Example::

        salt '*' network.routes
    '''
    if family != 'inet' and family != 'inet6' and family is not None:
        raise CommandExecutionError('Invalid address family {0}'.format(family))

    if __grains__['kernel'] == 'Linux':
        routes_ = _netstat_route_linux()
    elif __grains__['os'] in ['FreeBSD', 'MacOS', 'Darwin']:
        routes_ = _netstat_route_freebsd()
    elif __grains__['os'] in ['NetBSD']:
        routes_ = _netstat_route_netbsd()
    elif __grains__['os'] in ['OpenBSD']:
        routes_ = _netstat_route_openbsd()
    else:
        raise CommandExecutionError('Not yet supported on this platform')

    if not family:
        return routes_
    else:
        ret = [route for route in routes_ if route['addr_family'] == family]
        return ret


def default_route(family=None):
    '''
    Return default route(s) from routing table

    CLI Example::

        salt '*' network.default_route
    '''

    if family != 'inet' and family != 'inet6' and family is not None:
        raise CommandExecutionError('Invalid address family {0}'.format(family))

    _routes = routes()
    default_route = {}
    if __grains__['kernel'] == 'Linux':
        default_route['inet'] = ['0.0.0.0', 'default']
        default_route['inet6'] = ['::/0', 'default']
    elif __grains__['os'] in ['FreeBSD', 'NetBSD', 'OpenBSD', 'MacOS', 'Darwin']:
        default_route['inet'] = ['default']
        default_route['inet6'] = ['default']
    else:
        raise CommandExecutionError('Not yet supported on this platform')

    ret = []
    for route in _routes:
        if family:
            if route['destination'] in default_route[family]:
                ret.append(route)
        else:
            if route['destination'] in default_route['inet'] or \
               route['destination'] in default_route['inet6']:
                ret.append(route)

    return ret
>>>>>>> 6fcdeb4e
<|MERGE_RESOLUTION|>--- conflicted
+++ resolved
@@ -967,86 +967,6 @@
     '''
     return salt.utils.network.IPv4Address(ip_addr).is_loopback
 
-<<<<<<< HEAD
-def get_route(iface=None, dest=None):
-    '''
-    Get entries from the current routing table.
-    You may specify a destination or an interface.
-
-    For now just specific to Linux's ``ip``.
-
-    CLU Example:
-
-        salt '*' network.get_route iface=eth0 dest=default
-    '''
-    routes = []
-    if iface is not None and dest is None:
-        output = __salt__['cmd.run']('ip route show dev {0}'.format(iface)).splitlines()
-    else:
-        output = __salt__['cmd.run']('ip route show').splitlines()
-    for line in output:
-        route = {}
-        dest_re = re.match('^([0-9]{1,3}\.){3}[0-9]{1,3}/[0-9]{1,2}', line)
-        if line.startswith('default'):
-            # Should this be 0.0.0.0 or 0.0.0.0/0??
-            route['dest'] = '0.0.0.0'
-        elif dest_re is not None:
-            route['dest'] = dest_re.group()
-        gw_re = re.match('.*via ([a-z0-9\.-]*) ', line)
-        if gw_re is not None:
-            route['gateway'] = gw_re.group(1)
-        iface_re = re.match('.*dev ([a-z0-9-]*) ', line)
-        if iface_re is not None:
-            route['iface'] = iface_re.group(1)
-        # I have no idea if Linux knows more than "kernel"...
-        proto_re = re.match('.*proto ([a-z-]*) ', line)
-        if proto_re is not None:
-            route['proto'] = proto_re.group(1)
-        scope_re = re.match('.*scope ([a-z-]*) ', line)
-        if scope_re is not None:
-            route['scope'] = scope_re.group(1)
-        src_re = re.match('.*src (([0-9]{1,3}\.){3}[0-9]{1,3})', line)
-        if src_re is not None:
-            route['src'] = src_re.group(1)
-        routes += [route]
-
-    if dest is not None:
-        if dest == 'default':
-            dest = '0.0.0.0'
-        for route in routes:
-            if dest == route['dest'] \
-            or salt.utils.network.in_subnet(route['dest'], addrs=[dest]):
-                return [route]
-        else:
-            return []
-    else:
-        return routes
-
-def get_net_size(netmask):
-    '''
-    Returns the prefix length of a given quad-dotted netmask 
-    (like 255.255.255.0 -> 24 or 255.224.0.0 -> 11).
-
-    CLI Example:
-
-    .. code-block:: bash
-
-        salt '*' network.get_net_size 255.224.0.0
-    '''
-    return salt.utils.network.get_net_size(netmask)
-
-def prefixlen_to_netmask(prefixlen):
-    '''
-    Turns a prefix length into a IPv4 netmask.
-         
-    CLI-Example:
-             
-    .. code-block:: bash
-        
-        salt '*' network.prefixlen_to_netmask 23
-    '''
-    return salt.utils.network.cidr_to_ipv4_netmask(prefixlen)
-=======
 
 def reverse_ip(ip_addr):
     '''
@@ -1210,5 +1130,4 @@
                route['destination'] in default_route['inet6']:
                 ret.append(route)
 
-    return ret
->>>>>>> 6fcdeb4e
+    return ret