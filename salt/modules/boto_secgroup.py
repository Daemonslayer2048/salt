# -*- coding: utf-8 -*-
'''
Connection module for Amazon Security Groups

.. versionadded:: 2014.7.0

:configuration: This module accepts explicit ec2 credentials but can
    also utilize IAM roles assigned to the instance trough Instance Profiles.
    Dynamic credentials are then automatically obtained from AWS API and no
    further configuration is necessary. More Information available at:

    .. code-block:: text

        http://docs.aws.amazon.com/AWSEC2/latest/UserGuide/iam-roles-for-amazon-ec2.html

    If IAM roles are not used you need to specify them either in a pillar or
    in the minion's config file:

    .. code-block:: yaml

        secgroup.keyid: GKTADJGHEIQSXMKKRBJ08H
        secgroup.key: askdjghsdfjkghWupUjasdflkdfklgjsdfjajkghs

    A region may also be specified in the configuration:

    .. code-block:: yaml

        secgroup.region: us-east-1

    If a region is not specified, the default is us-east-1.

    It's also possible to specify key, keyid and region via a profile, either
    as a passed in dict, or as a string to pull from pillars or minion config:

    .. code-block:: yaml

        myprofile:
            keyid: GKTADJGHEIQSXMKKRBJ08H
            key: askdjghsdfjkghWupUjasdflkdfklgjsdfjajkghs
            region: us-east-1

:depends: boto
'''
# keep lint from choking on _get_conn and _cache_id
#pylint: disable=E0602

from __future__ import absolute_import

# Import Python libs
import logging
import re
from distutils.version import LooseVersion as _LooseVersion  # pylint: disable=import-error,no-name-in-module
import salt.ext.six as six
from salt.exceptions import SaltInvocationError

log = logging.getLogger(__name__)

# Import third party libs
try:
    # pylint: disable=unused-import
    import boto
    import boto.ec2
    # pylint: enable=unused-import
    logging.getLogger('boto').setLevel(logging.CRITICAL)
    HAS_BOTO = True
except ImportError:
    HAS_BOTO = False

import salt.utils.odict as odict
from salt.exceptions import SaltInvocationError


def __virtual__():
    '''
    Only load if boto libraries exist and if boto libraries are greater than
    a given version.
    '''
    required_boto_version = '2.4.0'
    # Boto < 2.4.0 GroupOrCIDR objects have different attributes than
    # Boto >= 2.4.0 GroupOrCIDR objects
    # Differences include no group_id attribute in Boto < 2.4.0 and returning
    # a groupId attribute when a GroupOrCIDR object authorizes an IP range
    # Support for Boto < 2.4.0 can be added if needed
    if not HAS_BOTO:
        return False
    elif _LooseVersion(boto.__version__) < _LooseVersion(required_boto_version):
        return False
    else:
        __utils__['boto.assign_funcs'](__name__, 'ec2')
        return True


def exists(name=None, region=None, key=None, keyid=None, profile=None,
<<<<<<< HEAD
           vpc_id=None, group_id=None, vpc_name=None):
=======
           vpc_id=None, vpc_name=None, group_id=None):
>>>>>>> aced4229
    '''
    Check to see if a security group exists.

    CLI example::

        salt myminion boto_secgroup.exists mysecgroup
    '''
    conn = _get_conn(region=region, key=key, keyid=keyid, profile=profile)

<<<<<<< HEAD
    group = _get_group(conn, name, vpc_id, group_id, region, vpc_name,
                       key, keyid, profile)
=======
    group = _get_group(conn, name, vpc_id, vpc_name, group_id, region, key, keyid, profile)
>>>>>>> aced4229
    if group:
        return True
    else:
        return False


def _check_vpc(vpc_id, vpc_name, region, key, keyid, profile):
    data = __salt__['boto_vpc.get_id'](name=vpc_name, region=region,
                                       key=key, keyid=keyid, profile=profile)
    try:
        return data.get('id')
    except TypeError:
        return None
    except KeyError:
        return None


def _split_rules(rules):
    '''
    Split rules with combined grants into individual rules.

    Amazon returns a set of rules with the same protocol, from and to ports
    together as a single rule with a set of grants. Authorizing and revoking
    rules, however, is done as a split set of rules. This function splits the
    rules up.
    '''
    split = []
    for rule in rules:
        ip_protocol = rule.get('ip_protocol')
        to_port = rule.get('to_port')
        from_port = rule.get('from_port')
        grants = rule.get('grants')
        for grant in grants:
            _rule = {'ip_protocol': ip_protocol,
                     'to_port': to_port,
                     'from_port': from_port}
            for key, val in six.iteritems(grant):
                _rule[key] = val
            split.append(_rule)
    return split


<<<<<<< HEAD
def _get_group(conn, name=None, vpc_id=None, group_id=None, region=None,
               vpc_name=None, key=None, keyid=None, profile=None):  # pylint: disable=W0613
=======
def _get_group(conn=None, name=None, vpc_id=None, vpc_name=None, group_id=None,
               region=None, key=None, keyid=None, profile=None):  # pylint: disable=W0613
>>>>>>> aced4229
    '''
    Get a group object given a name, name and vpc_id/vpc_name or group_id. Return
    a boto.ec2.securitygroup.SecurityGroup object if the group is found, else
    return None.
    '''
    if vpc_name and vpc_id:
        raise SaltInvocationError('The params \'vpc_id\' and \'vpc_name\' '
                                  'are mutually exclusive.')

    if not vpc_id and vpc_name:
        try:
            vpc_id = _check_vpc(vpc_id, vpc_name, region, key, keyid, profile)
        except boto.exception.BotoServerError as e:
            log.debug(e)
            return None

    if name:
        if vpc_name:
            vpc_id = __salt__['boto_vpc.check_vpc'](vpc_id, vpc_name, region, key, keyid, profile)
        if vpc_id is None:
            log.debug('getting group for {0}'.format(name))
            group_filter = {'group-name': name}
            filtered_groups = conn.get_all_security_groups(filters=group_filter)
            # security groups can have the same name if groups exist in both
            # EC2-Classic and EC2-VPC
            # iterate through groups to ensure we return the EC2-Classic
            # security group
            for group in filtered_groups:
                # a group in EC2-Classic will have vpc_id set to None
                if group.vpc_id is None:
                    return group
            return None
        elif vpc_id:
            log.debug('getting group for {0} in vpc_id {1}'.format(name, vpc_id))
            group_filter = {'group-name': name, 'vpc_id': vpc_id}
            filtered_groups = conn.get_all_security_groups(filters=group_filter)
            if len(filtered_groups) == 1:
                return filtered_groups[0]
            else:
                return None
        else:
            return None
    elif group_id:
        try:
            groups = conn.get_all_security_groups(group_ids=[group_id])
        except boto.exception.BotoServerError as e:
            log.debug(e)
            return None
        if len(groups) == 1:
            return groups[0]
        else:
            return None
    else:
        return None


def _parse_rules(sg, rules):
    _rules = []
    for rule in rules:
        log.debug('examining rule {0} for group {1}'.format(rule, sg.id))
        attrs = ['ip_protocol', 'from_port', 'to_port', 'grants']
        _rule = odict.OrderedDict()
        for attr in attrs:
            val = getattr(rule, attr)
            if not val:
                continue
            if attr == 'grants':
                _grants = []
                for grant in val:
                    log.debug('examining grant {0} for'.format(grant))
                    g_attrs = {'name': 'source_group_name',
                               'owner_id': 'source_group_owner_id',
                               'group_id': 'source_group_group_id',
                               'cidr_ip': 'cidr_ip'}
                    _grant = odict.OrderedDict()
                    for g_attr, g_attr_map in six.iteritems(g_attrs):
                        g_val = getattr(grant, g_attr)
                        if not g_val:
                            continue
                        _grant[g_attr_map] = g_val
                    _grants.append(_grant)
                _rule['grants'] = _grants
            elif attr == 'from_port':
                _rule[attr] = int(val)
            elif attr == 'to_port':
                _rule[attr] = int(val)
            else:
                _rule[attr] = val
        _rules.append(_rule)
    return _rules


<<<<<<< HEAD
def get_group_id(name, vpc_id=None, region=None, key=None, keyid=None,
                 profile=None, vpc_name=None):
=======
def get_group_id(name, vpc_id=None, vpc_name=None, region=None, key=None,
                 keyid=None, profile=None):
>>>>>>> aced4229
    '''
    Get a Group ID given a Group Name or Group Name and VPC ID

    CLI example::

        salt myminion boto_secgroup.get_group_id mysecgroup
    '''
    conn = _get_conn(region=region, key=key, keyid=keyid, profile=profile)

<<<<<<< HEAD
    group = _get_group(conn, name, vpc_id, region, vpc_name, key, keyid,
                       profile)
=======
    group = _get_group(conn, name, vpc_id, vpc_name, region, key, keyid, profile)
>>>>>>> aced4229
    if group:
        return group.id
    else:
        return False


<<<<<<< HEAD
def convert_to_group_ids(groups, vpc_id=None, region=None, key=None, keyid=None,
                         profile=None, vpc_name=None):
=======
def convert_to_group_ids(groups, vpc_id, vpc_name=None, region=None, key=None,
                         keyid=None, profile=None):
>>>>>>> aced4229
    '''
    Given a list of security groups and a vpc_id, convert_to_group_ids will
    convert all list items in the given list to security group ids.

    CLI example::

        salt myminion boto_secgroup.convert_to_group_ids mysecgroup vpc-89yhh7h
    '''
    log.debug('security group contents {0} pre-conversion'.format(groups))
    group_ids = []
    for group in groups:
        if re.match('sg-.*', group):
            log.debug('group {0} is a group id. get_group_id not called.'
                      .format(group))
            group_ids.append(group)
        else:
            log.debug('calling boto_secgroup.get_group_id for'
                      ' group name {0}'.format(group))
<<<<<<< HEAD
            group_id = get_group_id(group, vpc_id, region, key, keyid,
                                    profile, vpc_name)
=======
            group_id = get_group_id(group, vpc_id, vpc_name, region, key, keyid, profile)
>>>>>>> aced4229
            log.debug('group name {0} has group id {1}'.format(
                group, group_id)
            )
            group_ids.append(str(group_id))
    log.debug('security group contents {0} post-conversion'.format(group_ids))
    return group_ids


def get_config(name=None, group_id=None, region=None, key=None, keyid=None,
               profile=None, vpc_id=None, vpc_name=None):
    '''
    Get the configuration for a security group.

    CLI example::

        salt myminion boto_secgroup.get_config mysecgroup
    '''
    conn = _get_conn(region=region, key=key, keyid=keyid, profile=profile)

<<<<<<< HEAD
    sg = _get_group(conn, name, vpc_id, group_id, region, vpc_name, key,
                    keyid, profile)
=======
    sg = _get_group(conn, name, vpc_id, vpc_name, group_id, region, key, keyid, profile)
>>>>>>> aced4229
    if sg:
        ret = odict.OrderedDict()
        ret['name'] = sg.name
        # TODO: add support for vpc_id in return
        # ret['vpc_id'] = sg.vpc_id
        ret['group_id'] = sg.id
        ret['owner_id'] = sg.owner_id
        ret['description'] = sg.description
        ret['tags'] = sg.tags
        _rules = _parse_rules(sg, sg.rules)
        _rules_egress = _parse_rules(sg, sg.rules_egress)
        ret['rules'] = _split_rules(_rules)
        ret['rules_egress'] = _split_rules(_rules_egress)
        return ret
    else:
        return None


<<<<<<< HEAD
def create(name, description, vpc_id=None, region=None, key=None, keyid=None,
           profile=None, vpc_name=None):
=======
def create(name, description, vpc_id=None, vpc_name=None, region=None, key=None,
           keyid=None, profile=None):
>>>>>>> aced4229
    '''
    Create a security group.

    CLI example::

        salt myminion boto_secgroup.create mysecgroup 'My Security Group'
    '''
    conn = _get_conn(region=region, key=key, keyid=keyid, profile=profile)

<<<<<<< HEAD
    if vpc_name:
        vpc_id = __salt__['boto_vpc.check_vpc'](vpc_id, vpc_name, region, key, keyid, profile)
=======
    if not vpc_id and vpc_name:
        try:
            vpc_id = _check_vpc(vpc_id, vpc_name, region, key, keyid, profile)
        except boto.exception.BotoServerError as e:
            log.debug(e)
            return False

>>>>>>> aced4229
    created = conn.create_security_group(name, description, vpc_id)
    if created:
        log.info('Created security group {0}.'.format(name))
        return True
    else:
        msg = 'Failed to create security group {0}.'.format(name)
        log.error(msg)
        return False


def delete(name=None, group_id=None, region=None, key=None, keyid=None,
           profile=None, vpc_id=None, vpc_name=None):
    '''
    Delete a security group.

    CLI example::

        salt myminion boto_secgroup.delete mysecgroup
    '''
    conn = _get_conn(region=region, key=key, keyid=keyid, profile=profile)

<<<<<<< HEAD
    group = _get_group(conn, name, vpc_id, group_id, region, vpc_name,
                       key, keyid, profile)
=======
    group = _get_group(conn, name, vpc_id, vpc_name, group_id, region, key, keyid, profile)
>>>>>>> aced4229
    if group:
        deleted = conn.delete_security_group(group_id=group.id)
        if deleted:
            log.info('Deleted security group {0} with id {1}.'.format(group.name,
                                                                      group.id))
            return True
        else:
            msg = 'Failed to delete security group {0}.'.format(name)
            log.error(msg)
            return False
    else:
        log.debug('Security group not found.')
        return False


def authorize(name=None, source_group_name=None,
              source_group_owner_id=None, ip_protocol=None,
              from_port=None, to_port=None, cidr_ip=None, group_id=None,
<<<<<<< HEAD
              source_group_group_id=None, region=None, key=None,
              keyid=None, profile=None, vpc_id=None, egress=False,
              vpc_name=None):
=======
              source_group_group_id=None, region=None, key=None, keyid=None,
              profile=None, vpc_id=None, vpc_name=None, egress=False):
>>>>>>> aced4229
    '''
    Add a new rule to an existing security group.

    CLI example::

        salt myminion boto_secgroup.authorize mysecgroup ip_protocol=tcp from_port=80 to_port=80 cidr_ip='['10.0.0.0/8', '192.168.0.0/24']'
    '''
    conn = _get_conn(region=region, key=key, keyid=keyid, profile=profile)

<<<<<<< HEAD
    group = _get_group(conn, name, vpc_id, group_id, region, vpc_name,
                       key, keyid, profile)
=======
    group = _get_group(conn, name, vpc_id, vpc_name, group_id, region, key, keyid, profile)
>>>>>>> aced4229
    if group:
        try:
            added = None
            if not egress:
                added = conn.authorize_security_group(
                    src_security_group_name=source_group_name,
                    src_security_group_owner_id=source_group_owner_id,
                    ip_protocol=ip_protocol, from_port=from_port, to_port=to_port,
                    cidr_ip=cidr_ip, group_id=group.id,
                    src_security_group_group_id=source_group_group_id)
            else:
                added = conn.authorize_security_group_egress(
                    ip_protocol=ip_protocol, from_port=from_port, to_port=to_port,
                    cidr_ip=cidr_ip, group_id=group.id,
                    src_group_id=source_group_group_id)
            if added:
                log.info('Added rule to security group {0} with id {1}'
                         .format(group.name, group.id))
                return True
            else:
                msg = ('Failed to add rule to security group {0} with id {1}.'
                       .format(group.name, group.id))
                log.error(msg)
                return False
        except boto.exception.EC2ResponseError as e:
            msg = ('Failed to add rule to security group {0} with id {1}.'
                   .format(group.name, group.id))
            log.error(msg)
            log.error(e)
            return False
    else:
        log.error('Failed to add rule to security group.')
        return False


def revoke(name=None, source_group_name=None,
           source_group_owner_id=None, ip_protocol=None,
           from_port=None, to_port=None, cidr_ip=None, group_id=None,
<<<<<<< HEAD
           source_group_group_id=None, region=None, key=None,
           keyid=None, profile=None, vpc_id=None, egress=False,
           vpc_name=None):
=======
           source_group_group_id=None, region=None, key=None, keyid=None,
           profile=None, vpc_id=None, vpc_name=None, egress=False):
>>>>>>> aced4229
    '''
    Remove a rule from an existing security group.

    CLI example::

        salt myminion boto_secgroup.revoke mysecgroup ip_protocol=tcp from_port=80 to_port=80 cidr_ip='10.0.0.0/8'
    '''
    conn = _get_conn(region=region, key=key, keyid=keyid, profile=profile)

<<<<<<< HEAD
    group = _get_group(conn, name, vpc_id, group_id, region, vpc_name,
                       key, keyid, profile)
=======
    group = _get_group(conn, name, vpc_id, vpc_name, group_id, region, key, keyid, profile)
>>>>>>> aced4229
    if group:
        try:
            revoked = None
            if not egress:
                revoked = conn.revoke_security_group(
                    src_security_group_name=source_group_name,
                    src_security_group_owner_id=source_group_owner_id,
                    ip_protocol=ip_protocol, from_port=from_port, to_port=to_port,
                    cidr_ip=cidr_ip, group_id=group.id,
                    src_security_group_group_id=source_group_group_id)
            else:
                revoked = conn.revoke_security_group_egress(
                    ip_protocol=ip_protocol, from_port=from_port, to_port=to_port,
                    cidr_ip=cidr_ip, group_id=group.id,
                    src_group_id=source_group_group_id)

            if revoked:
                log.info('Removed rule from security group {0} with id {1}.'
                         .format(group.name, group.id))
                return True
            else:
                msg = ('Failed to remove rule from security group {0} with id {1}.'
                       .format(group.name, group.id))
                log.error(msg)
                return False
        except boto.exception.EC2ResponseError as e:
            msg = ('Failed to remove rule from security group {0} with id {1}.'
                   .format(group.name, group.id))
            log.error(msg)
            log.error(e)
            return False
    else:
<<<<<<< HEAD
        log.debug('Failed to remove rule from security group.')
        return False


def _find_vpcs(vpc_id=None, vpc_name=None, cidr=None, tags=None,
               region=None, key=None, keyid=None, profile=None):

    '''
    Given VPC properties, find and return matching VPC ids.
    Borrowed from boto_vpc; these could be refactored into a common library
    '''

    if all((vpc_id, vpc_name)):
        raise SaltInvocationError('Only one of vpc_name or vpc_id may be '
                                  'provided.')

    if not any((vpc_id, vpc_name, tags, cidr)):
        raise SaltInvocationError('At least one of the following must be '
                                  'provided: vpc_id, vpc_name, cidr or tags.')

    local_get_conn = __utils__['boto.get_connection_func']('vpc')
    conn = local_get_conn(region=region, key=key, keyid=keyid, profile=profile)
    filter_parameters = {'filters': {}}

    if vpc_id:
        filter_parameters['vpc_ids'] = [vpc_id]

    if cidr:
        filter_parameters['filters']['cidr'] = cidr

    if vpc_name:
        filter_parameters['filters']['tag:Name'] = vpc_name

    if tags:
        for tag_name, tag_value in six.iteritems(tags):
            filter_parameters['filters']['tag:{0}'.format(tag_name)] = tag_value

    vpcs = conn.get_all_vpcs(**filter_parameters)
    log.debug('The filters criteria {0} matched the following VPCs:{1}'.format(filter_parameters, vpcs))

    if vpcs:
        return [vpc.id for vpc in vpcs]
    else:
        return []


def set_tags(tags,
             name=None,
             group_id=None,
             vpc_name=None,
             vpc_id=None,
             region=None,
             key=None,
             keyid=None,
             profile=None):
    '''
    sets tags on a security group

    .. versionadded:: Boron

    tags
        a dict of key:value pair of tags to set on the security group

    name
        the name of the security gruop

    group_id
        the group id of the security group (in lie of a name/vpc combo)

    vpc_name
        the name of the vpc to search the named group for

    vpc_id
        the id of the vpc, in lieu of the vpc_name

    region
        the amazon region

    key
        amazon key

    keyid
        amazon keyid

    profile
        amazon profile

    CLI example:

    .. code-block:: bash

        salt myminion boto_secgroup.set_tags "{'TAG1': 'Value1', 'TAG2': 'Value2'}" security_group_name vpc_id=vpc-13435 profile=my_aws_profile
    '''
    conn = _get_conn(region=region, key=key, keyid=keyid, profile=profile)
    secgrp = _get_group(conn, name=name, vpc_id=vpc_id, group_id=group_id, region=region, vpc_name=vpc_name,
                        key=key, keyid=keyid, profile=profile)

    if secgrp:
        if isinstance(tags, dict):
            secgrp.add_tags(tags)
        else:
            msg = 'Tags must be a dict of tagname:tagvalue'
            raise SaltInvocationError(msg)
    else:
        msg = 'The security group could not be found'
        raise SaltInvocationError(msg)
    return True


def delete_tags(tags,
                name=None,
                group_id=None,
                vpc_name=None,
                vpc_id=None,
                region=None,
                key=None,
                keyid=None,
                profile=None):
    '''
    deletes tags from a security group

    .. versionadded:: Boron

    tags
        a list of tags to remove

    name
        the name of the security group

    group_id
        the group id of the security group (in lie of a name/vpc combo)

    vpc_name
        the name of the vpc to search the named group for

    vpc_id
        the id of the vpc, in lieu of the vpc_name

    region
        the amazon region

    key
        amazon key

    keyid
        amazon keyid

    profile
        amazon profile

    CLI example:

    .. code-block:: bash

        salt myminion boto_secgroup.delete_tags ['TAG_TO_DELETE1','TAG_TO_DELETE2'] security_group_name vpc_id=vpc-13435 profile=my_aws_profile
    '''
    conn = _get_conn(region=region, key=key, keyid=keyid, profile=profile)
    secgrp = _get_group(conn, name=name, vpc_id=vpc_id, group_id=group_id, region=region, vpc_name=vpc_name,
                        key=key, keyid=keyid, profile=profile)
    if secgrp:
        if isinstance(tags, list):
            tags_to_remove = {}
            for tag in tags:
                tags_to_remove[tag] = None
            secgrp.remove_tags(tags_to_remove)
        else:
            msg = 'Tags must be a list of tagnames to remove from the security group'
            raise SaltInvocationError(msg)
    else:
        msg = 'The security group could not be found'
        raise SaltInvocationError(msg)
    return True
=======
        log.error('Failed to remove rule from security group.')
        return False
>>>>>>> aced4229
<|MERGE_RESOLUTION|>--- conflicted
+++ resolved
@@ -91,11 +91,7 @@
 
 
 def exists(name=None, region=None, key=None, keyid=None, profile=None,
-<<<<<<< HEAD
-           vpc_id=None, group_id=None, vpc_name=None):
-=======
            vpc_id=None, vpc_name=None, group_id=None):
->>>>>>> aced4229
     '''
     Check to see if a security group exists.
 
@@ -105,12 +101,7 @@
     '''
     conn = _get_conn(region=region, key=key, keyid=keyid, profile=profile)
 
-<<<<<<< HEAD
-    group = _get_group(conn, name, vpc_id, group_id, region, vpc_name,
-                       key, keyid, profile)
-=======
     group = _get_group(conn, name, vpc_id, vpc_name, group_id, region, key, keyid, profile)
->>>>>>> aced4229
     if group:
         return True
     else:
@@ -153,13 +144,8 @@
     return split
 
 
-<<<<<<< HEAD
-def _get_group(conn, name=None, vpc_id=None, group_id=None, region=None,
-               vpc_name=None, key=None, keyid=None, profile=None):  # pylint: disable=W0613
-=======
 def _get_group(conn=None, name=None, vpc_id=None, vpc_name=None, group_id=None,
                region=None, key=None, keyid=None, profile=None):  # pylint: disable=W0613
->>>>>>> aced4229
     '''
     Get a group object given a name, name and vpc_id/vpc_name or group_id. Return
     a boto.ec2.securitygroup.SecurityGroup object if the group is found, else
@@ -252,13 +238,8 @@
     return _rules
 
 
-<<<<<<< HEAD
-def get_group_id(name, vpc_id=None, region=None, key=None, keyid=None,
-                 profile=None, vpc_name=None):
-=======
 def get_group_id(name, vpc_id=None, vpc_name=None, region=None, key=None,
                  keyid=None, profile=None):
->>>>>>> aced4229
     '''
     Get a Group ID given a Group Name or Group Name and VPC ID
 
@@ -268,25 +249,16 @@
     '''
     conn = _get_conn(region=region, key=key, keyid=keyid, profile=profile)
 
-<<<<<<< HEAD
-    group = _get_group(conn, name, vpc_id, region, vpc_name, key, keyid,
-                       profile)
-=======
     group = _get_group(conn, name, vpc_id, vpc_name, region, key, keyid, profile)
->>>>>>> aced4229
+
     if group:
         return group.id
     else:
         return False
 
 
-<<<<<<< HEAD
-def convert_to_group_ids(groups, vpc_id=None, region=None, key=None, keyid=None,
-                         profile=None, vpc_name=None):
-=======
-def convert_to_group_ids(groups, vpc_id, vpc_name=None, region=None, key=None,
+def convert_to_group_ids(groups, vpc_id=None, vpc_name=None, region=None, key=None,
                          keyid=None, profile=None):
->>>>>>> aced4229
     '''
     Given a list of security groups and a vpc_id, convert_to_group_ids will
     convert all list items in the given list to security group ids.
@@ -305,12 +277,7 @@
         else:
             log.debug('calling boto_secgroup.get_group_id for'
                       ' group name {0}'.format(group))
-<<<<<<< HEAD
-            group_id = get_group_id(group, vpc_id, region, key, keyid,
-                                    profile, vpc_name)
-=======
             group_id = get_group_id(group, vpc_id, vpc_name, region, key, keyid, profile)
->>>>>>> aced4229
             log.debug('group name {0} has group id {1}'.format(
                 group, group_id)
             )
@@ -330,12 +297,7 @@
     '''
     conn = _get_conn(region=region, key=key, keyid=keyid, profile=profile)
 
-<<<<<<< HEAD
-    sg = _get_group(conn, name, vpc_id, group_id, region, vpc_name, key,
-                    keyid, profile)
-=======
     sg = _get_group(conn, name, vpc_id, vpc_name, group_id, region, key, keyid, profile)
->>>>>>> aced4229
     if sg:
         ret = odict.OrderedDict()
         ret['name'] = sg.name
@@ -354,13 +316,8 @@
         return None
 
 
-<<<<<<< HEAD
-def create(name, description, vpc_id=None, region=None, key=None, keyid=None,
-           profile=None, vpc_name=None):
-=======
 def create(name, description, vpc_id=None, vpc_name=None, region=None, key=None,
            keyid=None, profile=None):
->>>>>>> aced4229
     '''
     Create a security group.
 
@@ -370,10 +327,6 @@
     '''
     conn = _get_conn(region=region, key=key, keyid=keyid, profile=profile)
 
-<<<<<<< HEAD
-    if vpc_name:
-        vpc_id = __salt__['boto_vpc.check_vpc'](vpc_id, vpc_name, region, key, keyid, profile)
-=======
     if not vpc_id and vpc_name:
         try:
             vpc_id = _check_vpc(vpc_id, vpc_name, region, key, keyid, profile)
@@ -381,7 +334,6 @@
             log.debug(e)
             return False
 
->>>>>>> aced4229
     created = conn.create_security_group(name, description, vpc_id)
     if created:
         log.info('Created security group {0}.'.format(name))
@@ -403,12 +355,7 @@
     '''
     conn = _get_conn(region=region, key=key, keyid=keyid, profile=profile)
 
-<<<<<<< HEAD
-    group = _get_group(conn, name, vpc_id, group_id, region, vpc_name,
-                       key, keyid, profile)
-=======
     group = _get_group(conn, name, vpc_id, vpc_name, group_id, region, key, keyid, profile)
->>>>>>> aced4229
     if group:
         deleted = conn.delete_security_group(group_id=group.id)
         if deleted:
@@ -427,14 +374,8 @@
 def authorize(name=None, source_group_name=None,
               source_group_owner_id=None, ip_protocol=None,
               from_port=None, to_port=None, cidr_ip=None, group_id=None,
-<<<<<<< HEAD
-              source_group_group_id=None, region=None, key=None,
-              keyid=None, profile=None, vpc_id=None, egress=False,
-              vpc_name=None):
-=======
               source_group_group_id=None, region=None, key=None, keyid=None,
               profile=None, vpc_id=None, vpc_name=None, egress=False):
->>>>>>> aced4229
     '''
     Add a new rule to an existing security group.
 
@@ -444,12 +385,7 @@
     '''
     conn = _get_conn(region=region, key=key, keyid=keyid, profile=profile)
 
-<<<<<<< HEAD
-    group = _get_group(conn, name, vpc_id, group_id, region, vpc_name,
-                       key, keyid, profile)
-=======
     group = _get_group(conn, name, vpc_id, vpc_name, group_id, region, key, keyid, profile)
->>>>>>> aced4229
     if group:
         try:
             added = None
@@ -488,14 +424,8 @@
 def revoke(name=None, source_group_name=None,
            source_group_owner_id=None, ip_protocol=None,
            from_port=None, to_port=None, cidr_ip=None, group_id=None,
-<<<<<<< HEAD
-           source_group_group_id=None, region=None, key=None,
-           keyid=None, profile=None, vpc_id=None, egress=False,
-           vpc_name=None):
-=======
            source_group_group_id=None, region=None, key=None, keyid=None,
            profile=None, vpc_id=None, vpc_name=None, egress=False):
->>>>>>> aced4229
     '''
     Remove a rule from an existing security group.
 
@@ -505,12 +435,7 @@
     '''
     conn = _get_conn(region=region, key=key, keyid=keyid, profile=profile)
 
-<<<<<<< HEAD
-    group = _get_group(conn, name, vpc_id, group_id, region, vpc_name,
-                       key, keyid, profile)
-=======
     group = _get_group(conn, name, vpc_id, vpc_name, group_id, region, key, keyid, profile)
->>>>>>> aced4229
     if group:
         try:
             revoked = None
@@ -543,8 +468,7 @@
             log.error(e)
             return False
     else:
-<<<<<<< HEAD
-        log.debug('Failed to remove rule from security group.')
+        log.error('Failed to remove rule from security group.')
         return False
 
 
@@ -715,8 +639,4 @@
     else:
         msg = 'The security group could not be found'
         raise SaltInvocationError(msg)
-    return True
-=======
-        log.error('Failed to remove rule from security group.')
-        return False
->>>>>>> aced4229
+    return True