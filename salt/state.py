# -*- coding: utf-8 -*-
'''
The State Compiler is used to execute states in Salt. A state is unlike
an execution module in that instead of just executing a command, it
ensures that a certain state is present on the system.

The data sent to the state calls is as follows:
    { 'state': '<state module name>',
      'fun': '<state function name>',
      'name': '<the name argument passed to all states>'
      'argn': '<arbitrary argument, can have many of these>'
      }
'''

# Import python libs
from __future__ import absolute_import, print_function, unicode_literals
import os
import sys
import copy
import site
import fnmatch
import logging
import datetime
import traceback
import re
import time
import random

# Import salt libs
import salt.loader
import salt.minion
import salt.pillar
import salt.fileclient
import salt.utils.args
import salt.utils.crypt
import salt.utils.data
import salt.utils.decorators.state
import salt.utils.dictupdate
import salt.utils.event
import salt.utils.files
import salt.utils.hashutils
import salt.utils.immutabletypes as immutabletypes
import salt.utils.platform
import salt.utils.process
import salt.utils.url
import salt.syspaths as syspaths
import salt.transport.client
from salt.serializers.msgpack import serialize as msgpack_serialize, deserialize as msgpack_deserialize
from salt.template import compile_template, compile_template_str
from salt.exceptions import (
    SaltRenderError,
    SaltReqTimeoutError
)
from salt.utils.odict import OrderedDict, DefaultOrderedDict
# Explicit late import to avoid circular import. DO NOT MOVE THIS.
import salt.utils.yamlloader as yamlloader

# Import third party libs
import msgpack
# pylint: disable=import-error,no-name-in-module,redefined-builtin
from salt.ext import six
from salt.ext.six.moves import map, range, reload_module
# pylint: enable=import-error,no-name-in-module,redefined-builtin

log = logging.getLogger(__name__)


# These are keywords passed to state module functions which are to be used
# by salt in this state module and not on the actual state module function
STATE_REQUISITE_KEYWORDS = frozenset([
    'onchanges',
    'onchanges_any',
    'onfail',
    'onfail_any',
    'onfail_all',
    'onfail_stop',
    'prereq',
    'prerequired',
    'watch',
    'watch_any',
    'require',
    'require_any',
    'listen',
    ])
STATE_REQUISITE_IN_KEYWORDS = frozenset([
    'onchanges_in',
    'onfail_in',
    'prereq_in',
    'watch_in',
    'require_in',
    'listen_in',
    ])
STATE_RUNTIME_KEYWORDS = frozenset([
    'fun',
    'state',
    'check_cmd',
    'failhard',
    'onlyif',
    'unless',
    'retry',
    'order',
    'parallel',
    'prereq',
    'prereq_in',
    'prerequired',
    'reload_modules',
    'reload_grains',
    'reload_pillar',
    'runas',
    'runas_password',
    'fire_event',
    'saltenv',
    'use',
    'use_in',
    '__env__',
    '__sls__',
    '__id__',
    '__orchestration_jid__',
    '__pub_user',
    '__pub_arg',
    '__pub_jid',
    '__pub_fun',
    '__pub_tgt',
    '__pub_ret',
    '__pub_pid',
    '__pub_tgt_type',
    '__prereq__',
    ])

STATE_INTERNAL_KEYWORDS = STATE_REQUISITE_KEYWORDS.union(STATE_REQUISITE_IN_KEYWORDS).union(STATE_RUNTIME_KEYWORDS)


def _odict_hashable(self):
    return id(self)


OrderedDict.__hash__ = _odict_hashable


def split_low_tag(tag):
    '''
    Take a low tag and split it back into the low dict that it came from
    '''
    state, id_, name, fun = tag.split('_|-')

    return {'state': state,
            '__id__': id_,
            'name': name,
            'fun': fun}


def _gen_tag(low):
    '''
    Generate the running dict tag string from the low data structure
    '''
    return '{0[state]}_|-{0[__id__]}_|-{0[name]}_|-{0[fun]}'.format(low)


def _clean_tag(tag):
    '''
    Make tag name safe for filenames
    '''
    return salt.utils.files.safe_filename_leaf(tag)


def _l_tag(name, id_):
    low = {'name': 'listen_{0}'.format(name),
           '__id__': 'listen_{0}'.format(id_),
           'state': 'Listen_Error',
           'fun': 'Listen_Error'}
    return _gen_tag(low)


def _calculate_fake_duration():
    '''
    Generate a NULL duration for when states do not run
    but we want the results to be consistent.
    '''
    utc_start_time = datetime.datetime.utcnow()
    local_start_time = utc_start_time - \
        (datetime.datetime.utcnow() - datetime.datetime.now())
    utc_finish_time = datetime.datetime.utcnow()
    start_time = local_start_time.time().isoformat()
    delta = (utc_finish_time - utc_start_time)
    # duration in milliseconds.microseconds
    duration = (delta.seconds * 1000000 + delta.microseconds) / 1000.0

    return start_time, duration


def get_accumulator_dir(cachedir):
    '''
    Return the directory that accumulator data is stored in, creating it if it
    doesn't exist.
    '''
    fn_ = os.path.join(cachedir, 'accumulator')
    if not os.path.isdir(fn_):
        # accumulator_dir is not present, create it
        os.makedirs(fn_)
    return fn_


def trim_req(req):
    '''
    Trim any function off of a requisite
    '''
    reqfirst = next(iter(req))
    if '.' in reqfirst:
        return {reqfirst.split('.')[0]: req[reqfirst]}
    return req


def state_args(id_, state, high):
    '''
    Return a set of the arguments passed to the named state
    '''
    args = set()
    if id_ not in high:
        return args
    if state not in high[id_]:
        return args
    for item in high[id_][state]:
        if not isinstance(item, dict):
            continue
        if len(item) != 1:
            continue
        args.add(next(iter(item)))
    return args


def find_name(name, state, high):
    '''
    Scan high data for the id referencing the given name and return a list of (IDs, state) tuples that match

    Note: if `state` is sls, then we are looking for all IDs that match the given SLS
    '''
    ext_id = []
    if name in high:
        ext_id.append((name, state))
    # if we are requiring an entire SLS, then we need to add ourselves to everything in that SLS
    elif state == 'sls':
        for nid, item in six.iteritems(high):
            if item['__sls__'] == name:
                ext_id.append((nid, next(iter(item))))
    # otherwise we are requiring a single state, lets find it
    else:
        # We need to scan for the name
        for nid in high:
            if state in high[nid]:
                if isinstance(high[nid][state], list):
                    for arg in high[nid][state]:
                        if not isinstance(arg, dict):
                            continue
                        if len(arg) != 1:
                            continue
                        if arg[next(iter(arg))] == name:
                            ext_id.append((nid, state))
    return ext_id


def find_sls_ids(sls, high):
    '''
    Scan for all ids in the given sls and return them in a dict; {name: state}
    '''
    ret = []
    for nid, item in six.iteritems(high):
        try:
            sls_tgt = item['__sls__']
        except TypeError:
            if nid != '__exclude__':
                log.error(
                    'Invalid non-dict item \'%s\' in high data. Value: %r',
                    nid, item
                )
            continue
        else:
            if sls_tgt == sls:
                for st_ in item:
                    if st_.startswith('__'):
                        continue
                    ret.append((nid, st_))
    return ret


def format_log(ret):
    '''
    Format the state into a log message
    '''
    msg = ''
    if isinstance(ret, dict):
        # Looks like the ret may be a valid state return
        if 'changes' in ret:
            # Yep, looks like a valid state return
            chg = ret['changes']
            if not chg:
                if ret['comment']:
                    msg = ret['comment']
                else:
                    msg = 'No changes made for {0[name]}'.format(ret)
            elif isinstance(chg, dict):
                if 'diff' in chg:
                    if isinstance(chg['diff'], six.string_types):
                        msg = 'File changed:\n{0}'.format(chg['diff'])
                if all([isinstance(x, dict) for x in six.itervalues(chg)]):
                    if all([('old' in x and 'new' in x)
                            for x in six.itervalues(chg)]):
                        msg = 'Made the following changes:\n'
                        for pkg in chg:
                            old = chg[pkg]['old']
                            if not old and old not in (False, None):
                                old = 'absent'
                            new = chg[pkg]['new']
                            if not new and new not in (False, None):
                                new = 'absent'
                            # This must be able to handle unicode as some package names contain
                            # non-ascii characters like "Français" or "Español". See Issue #33605.
                            msg += '\'{0}\' changed from \'{1}\' to \'{2}\'\n'.format(pkg, old, new)
            if not msg:
                msg = six.text_type(ret['changes'])
            if ret['result'] is True or ret['result'] is None:
                log.info(msg)
            else:
                log.error(msg)
    else:
        # catch unhandled data
        log.info(six.text_type(ret))


def master_compile(master_opts, minion_opts, grains, id_, saltenv):
    '''
    Compile the master side low state data, and build the hidden state file
    '''
    st_ = MasterHighState(master_opts, minion_opts, grains, id_, saltenv)
    return st_.compile_highstate()


def ishashable(obj):
    try:
        hash(obj)
    except TypeError:
        return False
    return True


def mock_ret(cdata):
    '''
    Returns a mocked return dict with information about the run, without
    executing the state function
    '''
    # As this is expanded it should be sent into the execution module
    # layer or it should be turned into a standalone loader system
    if cdata['args']:
        name = cdata['args'][0]
    else:
        name = cdata['kwargs']['name']
    return {'name': name,
            'comment': 'Not called, mocked',
            'changes': {},
            'result': True}


class StateError(Exception):
    '''
    Custom exception class.
    '''
    pass


class Compiler(object):
    '''
    Class used to compile and manage the High Data structure
    '''
    def __init__(self, opts, renderers):
        self.opts = opts
        self.rend = renderers

    def render_template(self, template, **kwargs):
        '''
        Enforce the states in a template
        '''
        high = compile_template(template,
                                self.rend,
                                self.opts['renderer'],
                                self.opts['renderer_blacklist'],
                                self.opts['renderer_whitelist'],
                                **kwargs)
        if not high:
            return high
        return self.pad_funcs(high)

    def pad_funcs(self, high):
        '''
        Turns dot delimited function refs into function strings
        '''
        for name in high:
            if not isinstance(high[name], dict):
                if isinstance(high[name], six.string_types):
                    # Is this is a short state? It needs to be padded!
                    if '.' in high[name]:
                        comps = high[name].split('.')
                        if len(comps) >= 2:
                            # Merge the comps
                            comps[1] = '.'.join(comps[1:len(comps)])
                        high[name] = {
                            # '__sls__': template,
                            # '__env__': None,
                            comps[0]: [comps[1]]
                        }
                        continue
                    continue
            skeys = set()
            for key in sorted(high[name]):
                if key.startswith('_'):
                    continue
                if not isinstance(high[name][key], list):
                    continue
                if '.' in key:
                    comps = key.split('.')
                    if len(comps) >= 2:
                        # Merge the comps
                        comps[1] = '.'.join(comps[1:len(comps)])
                    # Salt doesn't support state files such as:
                    #
                    # /etc/redis/redis.conf:
                    #   file.managed:
                    #     - user: redis
                    #     - group: redis
                    #     - mode: 644
                    #   file.comment:
                    #     - regex: ^requirepass
                    if comps[0] in skeys:
                        continue
                    high[name][comps[0]] = high[name].pop(key)
                    high[name][comps[0]].append(comps[1])
                    skeys.add(comps[0])
                    continue
                skeys.add(key)
        return high

    def verify_high(self, high):
        '''
        Verify that the high data is viable and follows the data structure
        '''
        errors = []
        if not isinstance(high, dict):
            errors.append('High data is not a dictionary and is invalid')
        reqs = OrderedDict()
        for name, body in six.iteritems(high):
            if name.startswith('__'):
                continue
            if not isinstance(name, six.string_types):
                errors.append(
                    'ID \'{0}\' in SLS \'{1}\' is not formed as a string, but '
                    'is a {2}'.format(
                        name,
                        body['__sls__'],
                        type(name).__name__
                    )
                )
            if not isinstance(body, dict):
                err = ('The type {0} in {1} is not formatted as a dictionary'
                       .format(name, body))
                errors.append(err)
                continue
            for state in body:
                if state.startswith('__'):
                    continue
                if not isinstance(body[state], list):
                    errors.append(
                        'State \'{0}\' in SLS \'{1}\' is not formed as a list'
                        .format(name, body['__sls__'])
                    )
                else:
                    fun = 0
                    if '.' in state:
                        fun += 1
                    for arg in body[state]:
                        if isinstance(arg, six.string_types):
                            fun += 1
                            if ' ' in arg.strip():
                                errors.append(('The function "{0}" in state '
                                '"{1}" in SLS "{2}" has '
                                'whitespace, a function with whitespace is '
                                'not supported, perhaps this is an argument '
                                'that is missing a ":"').format(
                                    arg,
                                    name,
                                    body['__sls__']))
                        elif isinstance(arg, dict):
                            # The arg is a dict, if the arg is require or
                            # watch, it must be a list.
                            #
                            # Add the requires to the reqs dict and check them
                            # all for recursive requisites.
                            argfirst = next(iter(arg))
                            if argfirst in ('require', 'watch', 'prereq', 'onchanges'):
                                if not isinstance(arg[argfirst], list):
                                    errors.append(('The {0}'
                                    ' statement in state \'{1}\' in SLS \'{2}\' '
                                    'needs to be formed as a list').format(
                                        argfirst,
                                        name,
                                        body['__sls__']
                                        ))
                                # It is a list, verify that the members of the
                                # list are all single key dicts.
                                else:
                                    reqs[name] = {'state': state}
                                    for req in arg[argfirst]:
                                        if isinstance(req, six.string_types):
                                            req = {'id': req}
                                        if not isinstance(req, dict):
                                            err = ('Requisite declaration {0}'
                                            ' in SLS {1} is not formed as a'
                                            ' single key dictionary').format(
                                                req,
                                                body['__sls__'])
                                            errors.append(err)
                                            continue
                                        req_key = next(iter(req))
                                        req_val = req[req_key]
                                        if '.' in req_key:
                                            errors.append((
                                                'Invalid requisite type \'{0}\' '
                                                'in state \'{1}\', in SLS '
                                                '\'{2}\'. Requisite types must '
                                                'not contain dots, did you '
                                                'mean \'{3}\'?'.format(
                                                    req_key,
                                                    name,
                                                    body['__sls__'],
                                                    req_key[:req_key.find('.')]
                                                )
                                            ))
                                        if not ishashable(req_val):
                                            errors.append((
                                                'Illegal requisite "{0}", '
                                                'is SLS {1}\n'
                                                ).format(
                                                    six.text_type(req_val),
                                                    body['__sls__']))
                                            continue

                                        # Check for global recursive requisites
                                        reqs[name][req_val] = req_key
                                        # I am going beyond 80 chars on
                                        # purpose, this is just too much
                                        # of a pain to deal with otherwise
                                        if req_val in reqs:
                                            if name in reqs[req_val]:
                                                if reqs[req_val][name] == state:
                                                    if reqs[req_val]['state'] == reqs[name][req_val]:
                                                        err = ('A recursive '
                                                        'requisite was found, SLS '
                                                        '"{0}" ID "{1}" ID "{2}"'
                                                        ).format(
                                                                body['__sls__'],
                                                                name,
                                                                req_val
                                                                )
                                                        errors.append(err)
                                # Make sure that there is only one key in the
                                # dict
                                if len(list(arg)) != 1:
                                    errors.append(('Multiple dictionaries '
                                    'defined in argument of state \'{0}\' in SLS'
                                    ' \'{1}\'').format(
                                        name,
                                        body['__sls__']))
                    if not fun:
                        if state == 'require' or state == 'watch':
                            continue
                        errors.append(('No function declared in state \'{0}\' in'
                            ' SLS \'{1}\'').format(state, body['__sls__']))
                    elif fun > 1:
                        errors.append(
                            'Too many functions declared in state \'{0}\' in '
                            'SLS \'{1}\''.format(state, body['__sls__'])
                        )
        return errors

    def order_chunks(self, chunks):
        '''
        Sort the chunk list verifying that the chunks follow the order
        specified in the order options.
        '''
        cap = 1
        for chunk in chunks:
            if 'order' in chunk:
                if not isinstance(chunk['order'], int):
                    continue

                chunk_order = chunk['order']
                if chunk_order > cap - 1 and chunk_order > 0:
                    cap = chunk_order + 100
        for chunk in chunks:
            if 'order' not in chunk:
                chunk['order'] = cap
                continue

            if not isinstance(chunk['order'], (int, float)):
                if chunk['order'] == 'last':
                    chunk['order'] = cap + 1000000
                elif chunk['order'] == 'first':
                    chunk['order'] = 0
                else:
                    chunk['order'] = cap
            if 'name_order' in chunk:
                chunk['order'] = chunk['order'] + chunk.pop('name_order') / 10000.0
            if chunk['order'] < 0:
                chunk['order'] = cap + 1000000 + chunk['order']
            chunk['name'] = salt.utils.data.decode(chunk['name'])
        chunks.sort(key=lambda chunk: (chunk['order'], '{0[state]}{0[name]}{0[fun]}'.format(chunk)))
        return chunks

    def compile_high_data(self, high):
        '''
        "Compile" the high data as it is retrieved from the CLI or YAML into
        the individual state executor structures
        '''
        chunks = []
        for name, body in six.iteritems(high):
            if name.startswith('__'):
                continue
            for state, run in six.iteritems(body):
                funcs = set()
                names = []
                if state.startswith('__'):
                    continue
                chunk = {'state': state,
                         'name': name}
                if '__sls__' in body:
                    chunk['__sls__'] = body['__sls__']
                if '__env__' in body:
                    chunk['__env__'] = body['__env__']
                chunk['__id__'] = name
                for arg in run:
                    if isinstance(arg, six.string_types):
                        funcs.add(arg)
                        continue
                    if isinstance(arg, dict):
                        for key, val in six.iteritems(arg):
                            if key == 'names':
                                for _name in val:
                                    if _name not in names:
                                        names.append(_name)
                                continue
                            else:
                                chunk.update(arg)
                if names:
                    name_order = 1
                    for entry in names:
                        live = copy.deepcopy(chunk)
                        if isinstance(entry, dict):
                            low_name = next(six.iterkeys(entry))
                            live['name'] = low_name
                            list(map(live.update, entry[low_name]))
                        else:
                            live['name'] = entry
                        live['name_order'] = name_order
                        name_order = name_order + 1
                        for fun in funcs:
                            live['fun'] = fun
                            chunks.append(live)
                else:
                    live = copy.deepcopy(chunk)
                    for fun in funcs:
                        live['fun'] = fun
                        chunks.append(live)
        chunks = self.order_chunks(chunks)
        return chunks

    def apply_exclude(self, high):
        '''
        Read in the __exclude__ list and remove all excluded objects from the
        high data
        '''
        if '__exclude__' not in high:
            return high
        ex_sls = set()
        ex_id = set()
        exclude = high.pop('__exclude__')
        for exc in exclude:
            if isinstance(exc, six.string_types):
                # The exclude statement is a string, assume it is an sls
                ex_sls.add(exc)
            if isinstance(exc, dict):
                # Explicitly declared exclude
                if len(exc) != 1:
                    continue
                key = next(six.iterkeys(exc))
                if key == 'sls':
                    ex_sls.add(exc['sls'])
                elif key == 'id':
                    ex_id.add(exc['id'])
        # Now the excludes have been simplified, use them
        if ex_sls:
            # There are sls excludes, find the associtaed ids
            for name, body in six.iteritems(high):
                if name.startswith('__'):
                    continue
                if body.get('__sls__', '') in ex_sls:
                    ex_id.add(name)
        for id_ in ex_id:
            if id_ in high:
                high.pop(id_)
        return high


class State(object):
    '''
    Class used to execute salt states
    '''
    def __init__(
            self,
            opts,
            pillar_override=None,
            jid=None,
            pillar_enc=None,
            proxy=None,
            context=None,
            mocked=False,
            loader='states',
            initial_pillar=None):
        self.states_loader = loader
        if 'grains' not in opts:
            opts['grains'] = salt.loader.grains(opts)
        self.opts = opts
        self.proxy = proxy
        self._pillar_override = pillar_override
        if pillar_enc is not None:
            try:
                pillar_enc = pillar_enc.lower()
            except AttributeError:
                pillar_enc = six.text_type(pillar_enc).lower()
        self._pillar_enc = pillar_enc
        log.debug('Gathering pillar data for state run')
        if initial_pillar and not self._pillar_override:
            self.opts['pillar'] = initial_pillar
        else:
            # Compile pillar data
            self.opts['pillar'] = self._gather_pillar()
            # Reapply overrides on top of compiled pillar
            if self._pillar_override:
                self.opts['pillar'] = salt.utils.dictupdate.merge(
                    self.opts['pillar'],
                    self._pillar_override,
                    self.opts.get('pillar_source_merging_strategy', 'smart'),
                    self.opts.get('renderer', 'yaml'),
                    self.opts.get('pillar_merge_lists', False))
        log.debug('Finished gathering pillar data for state run')
        self.state_con = context or {}
        self.load_modules()
        self.active = set()
        self.mod_init = set()
        self.pre = {}
        self.__run_num = 0
        self.jid = jid
        self.instance_id = six.text_type(id(self))
        self.inject_globals = {}
        self.mocked = mocked

    def _gather_pillar(self):
        '''
        Whenever a state run starts, gather the pillar data fresh
        '''
        if self._pillar_override:
            if self._pillar_enc:
                try:
                    self._pillar_override = salt.utils.crypt.decrypt(
                        self._pillar_override,
                        self._pillar_enc,
                        translate_newlines=True,
                        renderers=getattr(self, 'rend', None),
                        opts=self.opts,
                        valid_rend=self.opts['decrypt_pillar_renderers'])
                except Exception as exc:
                    log.error('Failed to decrypt pillar override: %s', exc)

            if isinstance(self._pillar_override, six.string_types):
                # This can happen if an entire pillar dictionary was passed as
                # a single encrypted string. The override will have been
                # decrypted above, and should now be a stringified dictionary.
                # Use the YAML loader to convert that to a Python dictionary.
                try:
                    self._pillar_override = yamlloader.load(
                        self._pillar_override,
                        Loader=yamlloader.SaltYamlSafeLoader)
                except Exception as exc:
                    log.error('Failed to load CLI pillar override')
                    log.exception(exc)

            if not isinstance(self._pillar_override, dict):
                log.error('Pillar override was not passed as a dictionary')
                self._pillar_override = None

        pillar = salt.pillar.get_pillar(
                self.opts,
                self.opts['grains'],
                self.opts['id'],
                self.opts['saltenv'],
                pillar_override=self._pillar_override,
                pillarenv=self.opts.get('pillarenv'))
        return pillar.compile_pillar()

    def _mod_init(self, low):
        '''
        Check the module initialization function, if this is the first run
        of a state package that has a mod_init function, then execute the
        mod_init function in the state module.
        '''
        # ensure that the module is loaded
        try:
            self.states['{0}.{1}'.format(low['state'], low['fun'])]  # pylint: disable=W0106
        except KeyError:
            return
        minit = '{0}.mod_init'.format(low['state'])
        if low['state'] not in self.mod_init:
            if minit in self.states._dict:
                mret = self.states[minit](low)
                if not mret:
                    return
                self.mod_init.add(low['state'])

    def _mod_aggregate(self, low, running, chunks):
        '''
        Execute the aggregation systems to runtime modify the low chunk
        '''
        agg_opt = self.functions['config.option']('state_aggregate')
        if 'aggregate' in low:
            agg_opt = low['aggregate']
        if agg_opt is True:
            agg_opt = [low['state']]
        elif not isinstance(agg_opt, list):
            return low
        if low['state'] in agg_opt and not low.get('__agg__'):
            agg_fun = '{0}.mod_aggregate'.format(low['state'])
            if agg_fun in self.states:
                try:
                    low = self.states[agg_fun](low, chunks, running)
                    low['__agg__'] = True
                except TypeError:
                    log.error('Failed to execute aggregate for state %s', low['state'])
        return low

    def _run_check(self, low_data):
        '''
        Check that unless doesn't return 0, and that onlyif returns a 0.
        '''
        ret = {'result': False, 'comment': []}
        cmd_opts = {}

        if 'shell' in self.opts['grains']:
            cmd_opts['shell'] = self.opts['grains'].get('shell')

        if 'onlyif' in low_data:
            _ret = self._run_check_onlyif(low_data, cmd_opts)
            ret['result'] = _ret['result']
            ret['comment'].append(_ret['comment'])
            if 'skip_watch' in _ret:
                ret['skip_watch'] = _ret['skip_watch']

        if 'unless' in low_data:
            _ret = self._run_check_unless(low_data, cmd_opts)
            # If either result is True, the returned result should be True
            ret['result'] = _ret['result'] or ret['result']
            ret['comment'].append(_ret['comment'])
            if 'skip_watch' in _ret:
                # If either result is True, the returned result should be True
                ret['skip_watch'] = _ret['skip_watch'] or ret['skip_watch']

        return ret

    def _run_check_onlyif(self, low_data, cmd_opts):
        '''
        Check that unless doesn't return 0, and that onlyif returns a 0.
        '''
        ret = {'result': False}

        if not isinstance(low_data['onlyif'], list):
            low_data_onlyif = [low_data['onlyif']]
        else:
            low_data_onlyif = low_data['onlyif']
        for entry in low_data_onlyif:
            if not isinstance(entry, six.string_types):
                ret.update({'comment': 'onlyif execution failed, bad type passed', 'result': False})
                return ret
            cmd = self.functions['cmd.retcode'](
                entry, ignore_retcode=True, python_shell=True, **cmd_opts)
            log.debug('Last command return code: %s', cmd)
            if cmd != 0 and ret['result'] is False:
                ret.update({'comment': 'onlyif condition is false',
                            'skip_watch': True,
                            'result': True})
                return ret
            elif cmd == 0:
                ret.update({'comment': 'onlyif condition is true', 'result': False})
        return ret

    def _run_check_unless(self, low_data, cmd_opts):
        '''
        Check that unless doesn't return 0, and that onlyif returns a 0.
        '''
        ret = {'result': False}

        if not isinstance(low_data['unless'], list):
            low_data_unless = [low_data['unless']]
        else:
            low_data_unless = low_data['unless']
        for entry in low_data_unless:
            if not isinstance(entry, six.string_types):
                ret.update({'comment': 'unless condition is false, bad type passed', 'result': False})
                return ret
            cmd = self.functions['cmd.retcode'](
                entry, ignore_retcode=True, python_shell=True, **cmd_opts)
            log.debug('Last command return code: %s', cmd)
            if cmd == 0 and ret['result'] is False:
                ret.update({'comment': 'unless condition is true',
                            'skip_watch': True,
                            'result': True})
            elif cmd != 0:
                ret.update({'comment': 'unless condition is false', 'result': False})
                return ret

        # No reason to stop, return ret
        return ret

    def _run_check_cmd(self, low_data):
        '''
        Alter the way a successful state run is determined
        '''
        ret = {'result': False}
        cmd_opts = {}
        if 'shell' in self.opts['grains']:
            cmd_opts['shell'] = self.opts['grains'].get('shell')
        for entry in low_data['check_cmd']:
            cmd = self.functions['cmd.retcode'](
                entry, ignore_retcode=True, python_shell=True, **cmd_opts)
            log.debug('Last command return code: %s', cmd)
            if cmd == 0 and ret['result'] is False:
                ret.update({'comment': 'check_cmd determined the state succeeded', 'result': True})
            elif cmd != 0:
                ret.update({'comment': 'check_cmd determined the state failed', 'result': False})
                return ret
        return ret

    def reset_run_num(self):
        '''
        Rest the run_num value to 0
        '''
        self.__run_num = 0

    def _load_states(self):
        '''
        Read the state loader value and loadup the correct states subsystem
        '''
        if self.states_loader == 'thorium':
            self.states = salt.loader.thorium(self.opts, self.functions, {})  # TODO: Add runners, proxy?
        else:
            self.states = salt.loader.states(self.opts, self.functions, self.utils,
                                             self.serializers, proxy=self.proxy)

    def load_modules(self, data=None, proxy=None):
        '''
        Load the modules into the state
        '''
        log.info('Loading fresh modules for state activity')
        self.utils = salt.loader.utils(self.opts)
        self.functions = salt.loader.minion_mods(self.opts, self.state_con,
                                                 utils=self.utils,
                                                 proxy=self.proxy)
        if isinstance(data, dict):
            if data.get('provider', False):
                if isinstance(data['provider'], six.string_types):
                    providers = [{data['state']: data['provider']}]
                elif isinstance(data['provider'], list):
                    providers = data['provider']
                else:
                    providers = {}
                for provider in providers:
                    for mod in provider:
                        funcs = salt.loader.raw_mod(self.opts,
                                provider[mod],
                                self.functions)
                        if funcs:
                            for func in funcs:
                                f_key = '{0}{1}'.format(
                                        mod,
                                        func[func.rindex('.'):]
                                        )
                                self.functions[f_key] = funcs[func]
        self.serializers = salt.loader.serializers(self.opts)
        self._load_states()
        self.rend = salt.loader.render(self.opts, self.functions,
                                       states=self.states, proxy=self.proxy)

    def module_refresh(self):
        '''
        Refresh all the modules
        '''
        log.debug('Refreshing modules...')
        if self.opts['grains'].get('os') != 'MacOS':
            # In case a package has been installed into the current python
            # process 'site-packages', the 'site' module needs to be reloaded in
            # order for the newly installed package to be importable.
            try:
                reload_module(site)
            except RuntimeError:
                log.error('Error encountered during module reload. Modules were not reloaded.')
            except TypeError:
                log.error('Error encountered during module reload. Modules were not reloaded.')
        self.load_modules()
        if not self.opts.get('local', False) and self.opts.get('multiprocessing', True):
            self.functions['saltutil.refresh_modules']()

    def check_refresh(self, data, ret):
        '''
        Check to see if the modules for this state instance need to be updated,
        only update if the state is a file or a package and if it changed
        something. If the file function is managed check to see if the file is a
        possible module type, e.g. a python, pyx, or .so. Always refresh if the
        function is recurse, since that can lay down anything.
        '''
        _reload_modules = False
        if data.get('reload_grains', False):
            log.debug('Refreshing grains...')
            self.opts['grains'] = salt.loader.grains(self.opts)
            _reload_modules = True

        if data.get('reload_pillar', False):
            log.debug('Refreshing pillar...')
            self.opts['pillar'] = self._gather_pillar()
            _reload_modules = True

        if not ret['changes']:
            if data.get('force_reload_modules', False):
                self.module_refresh()
            return

        if data.get('reload_modules', False) or _reload_modules:
            # User explicitly requests a reload
            self.module_refresh()
            return

        if data['state'] == 'file':
            if data['fun'] == 'managed':
                if data['name'].endswith(
                    ('.py', '.pyx', '.pyo', '.pyc', '.so')):
                    self.module_refresh()
            elif data['fun'] == 'recurse':
                self.module_refresh()
            elif data['fun'] == 'symlink':
                if 'bin' in data['name']:
                    self.module_refresh()
        elif data['state'] in ('pkg', 'ports'):
            self.module_refresh()

    def verify_data(self, data):
        '''
        Verify the data, return an error statement if something is wrong
        '''
        errors = []
        if 'state' not in data:
            errors.append('Missing "state" data')
        if 'fun' not in data:
            errors.append('Missing "fun" data')
        if 'name' not in data:
            errors.append('Missing "name" data')
        if data['name'] and not isinstance(data['name'], six.string_types):
            errors.append(
                'ID \'{0}\' {1}is not formed as a string, but is a {2}'.format(
                    data['name'],
                    'in SLS \'{0}\' '.format(data['__sls__'])
                        if '__sls__' in data else '',
                    type(data['name']).__name__
                )
            )
        if errors:
            return errors
        full = data['state'] + '.' + data['fun']
        if full not in self.states:
            if '__sls__' in data:
                errors.append(
                    'State \'{0}\' was not found in SLS \'{1}\''.format(
                        full,
                        data['__sls__']
                        )
                    )
                reason = self.states.missing_fun_string(full)
                if reason:
                    errors.append('Reason: {0}'.format(reason))
            else:
                errors.append(
                        'Specified state \'{0}\' was not found'.format(
                            full
                            )
                        )
        else:
            # First verify that the parameters are met
            aspec = salt.utils.args.get_function_argspec(self.states[full])
            arglen = 0
            deflen = 0
            if isinstance(aspec.args, list):
                arglen = len(aspec.args)
            if isinstance(aspec.defaults, tuple):
                deflen = len(aspec.defaults)
            for ind in range(arglen - deflen):
                if aspec.args[ind] not in data:
                    errors.append(
                        'Missing parameter {0} for state {1}'.format(
                            aspec.args[ind],
                            full
                        )
                    )
        # If this chunk has a recursive require, then it will cause a
        # recursive loop when executing, check for it
        reqdec = ''
        if 'require' in data:
            reqdec = 'require'
        if 'watch' in data:
            # Check to see if the service has a mod_watch function, if it does
            # not, then just require
            # to just require extend the require statement with the contents
            # of watch so that the mod_watch function is not called and the
            # requisite capability is still used
            if '{0}.mod_watch'.format(data['state']) not in self.states:
                if 'require' in data:
                    data['require'].extend(data.pop('watch'))
                else:
                    data['require'] = data.pop('watch')
                reqdec = 'require'
            else:
                reqdec = 'watch'
        if reqdec:
            for req in data[reqdec]:
                reqfirst = next(iter(req))
                if data['state'] == reqfirst:
                    if (fnmatch.fnmatch(data['name'], req[reqfirst])
                            or fnmatch.fnmatch(data['__id__'], req[reqfirst])):
                        err = ('Recursive require detected in SLS {0} for'
                               ' require {1} in ID {2}').format(
                                   data['__sls__'],
                                   req,
                                   data['__id__'])
                        errors.append(err)
        return errors

    def verify_high(self, high):
        '''
        Verify that the high data is viable and follows the data structure
        '''
        errors = []
        if not isinstance(high, dict):
            errors.append('High data is not a dictionary and is invalid')
        reqs = OrderedDict()
        for name, body in six.iteritems(high):
            try:
                if name.startswith('__'):
                    continue
            except AttributeError:
                pass
            if not isinstance(name, six.string_types):
                errors.append(
                    'ID \'{0}\' in SLS \'{1}\' is not formed as a string, but '
                    'is a {2}. It may need to be quoted.'.format(
                        name, body['__sls__'], type(name).__name__)
                )
            if not isinstance(body, dict):
                err = ('The type {0} in {1} is not formatted as a dictionary'
                       .format(name, body))
                errors.append(err)
                continue
            for state in body:
                if state.startswith('__'):
                    continue
                if body[state] is None:
                    errors.append(
                        'ID \'{0}\' in SLS \'{1}\' contains a short declaration '
                        '({2}) with a trailing colon. When not passing any '
                        'arguments to a state, the colon must be omitted.'
                        .format(name, body['__sls__'], state)
                    )
                    continue
                if not isinstance(body[state], list):
                    errors.append(
                        'State \'{0}\' in SLS \'{1}\' is not formed as a list'
                        .format(name, body['__sls__'])
                    )
                else:
                    fun = 0
                    if '.' in state:
                        fun += 1
                    for arg in body[state]:
                        if isinstance(arg, six.string_types):
                            fun += 1
                            if ' ' in arg.strip():
                                errors.append(('The function "{0}" in state '
                                '"{1}" in SLS "{2}" has '
                                'whitespace, a function with whitespace is '
                                'not supported, perhaps this is an argument '
                                'that is missing a ":"').format(
                                    arg,
                                    name,
                                    body['__sls__']))
                        elif isinstance(arg, dict):
                            # The arg is a dict, if the arg is require or
                            # watch, it must be a list.
                            #
                            # Add the requires to the reqs dict and check them
                            # all for recursive requisites.
                            argfirst = next(iter(arg))
                            if argfirst == 'names':
                                if not isinstance(arg[argfirst], list):
                                    errors.append(
                                        'The \'names\' argument in state '
                                        '\'{0}\' in SLS \'{1}\' needs to be '
                                        'formed as a list'
                                        .format(name, body['__sls__'])
                                    )
                            if argfirst in ('require', 'watch', 'prereq', 'onchanges'):
                                if not isinstance(arg[argfirst], list):
                                    errors.append(
                                        'The {0} statement in state \'{1}\' in '
                                        'SLS \'{2}\' needs to be formed as a '
                                        'list'.format(argfirst,
                                                      name,
                                                      body['__sls__'])
                                    )
                                # It is a list, verify that the members of the
                                # list are all single key dicts.
                                else:
                                    reqs[name] = OrderedDict(state=state)
                                    for req in arg[argfirst]:
                                        if isinstance(req, six.string_types):
                                            req = {'id': req}
                                        if not isinstance(req, dict):
                                            err = ('Requisite declaration {0}'
                                            ' in SLS {1} is not formed as a'
                                            ' single key dictionary').format(
                                                req,
                                                body['__sls__'])
                                            errors.append(err)
                                            continue
                                        req_key = next(iter(req))
                                        req_val = req[req_key]
                                        if '.' in req_key:
                                            errors.append(
                                                'Invalid requisite type \'{0}\' '
                                                'in state \'{1}\', in SLS '
                                                '\'{2}\'. Requisite types must '
                                                'not contain dots, did you '
                                                'mean \'{3}\'?'.format(
                                                    req_key,
                                                    name,
                                                    body['__sls__'],
                                                    req_key[:req_key.find('.')]
                                                )
                                            )
                                        if not ishashable(req_val):
                                            errors.append((
                                                'Illegal requisite "{0}", '
                                                'please check your syntax.\n'
                                                ).format(req_val))
                                            continue

                                        # Check for global recursive requisites
                                        reqs[name][req_val] = req_key
                                        # I am going beyond 80 chars on
                                        # purpose, this is just too much
                                        # of a pain to deal with otherwise
                                        if req_val in reqs:
                                            if name in reqs[req_val]:
                                                if reqs[req_val][name] == state:
                                                    if reqs[req_val]['state'] == reqs[name][req_val]:
                                                        err = ('A recursive '
                                                        'requisite was found, SLS '
                                                        '"{0}" ID "{1}" ID "{2}"'
                                                        ).format(
                                                                body['__sls__'],
                                                                name,
                                                                req_val
                                                                )
                                                        errors.append(err)
                                # Make sure that there is only one key in the
                                # dict
                                if len(list(arg)) != 1:
                                    errors.append(
                                        'Multiple dictionaries defined in '
                                        'argument of state \'{0}\' in SLS \'{1}\''
                                        .format(name, body['__sls__'])
                                    )
                    if not fun:
                        if state == 'require' or state == 'watch':
                            continue
                        errors.append(
                            'No function declared in state \'{0}\' in SLS \'{1}\''
                            .format(state, body['__sls__'])
                        )
                    elif fun > 1:
                        errors.append(
                            'Too many functions declared in state \'{0}\' in '
                            'SLS \'{1}\''.format(state, body['__sls__'])
                        )
        return errors

    def verify_chunks(self, chunks):
        '''
        Verify the chunks in a list of low data structures
        '''
        err = []
        for chunk in chunks:
            err.extend(self.verify_data(chunk))
        return err

    def order_chunks(self, chunks):
        '''
        Sort the chunk list verifying that the chunks follow the order
        specified in the order options.
        '''
        cap = 1
        for chunk in chunks:
            if 'order' in chunk:
                if not isinstance(chunk['order'], int):
                    continue

                chunk_order = chunk['order']
                if chunk_order > cap - 1 and chunk_order > 0:
                    cap = chunk_order + 100
        for chunk in chunks:
            if 'order' not in chunk:
                chunk['order'] = cap
                continue

            if not isinstance(chunk['order'], (int, float)):
                if chunk['order'] == 'last':
                    chunk['order'] = cap + 1000000
                elif chunk['order'] == 'first':
                    chunk['order'] = 0
                else:
                    chunk['order'] = cap
            if 'name_order' in chunk:
                chunk['order'] = chunk['order'] + chunk.pop('name_order') / 10000.0
            if chunk['order'] < 0:
                chunk['order'] = cap + 1000000 + chunk['order']
        chunks.sort(key=lambda chunk: (chunk['order'], '{0[state]}{0[name]}{0[fun]}'.format(chunk)))
        return chunks

    def compile_high_data(self, high, orchestration_jid=None):
        '''
        "Compile" the high data as it is retrieved from the CLI or YAML into
        the individual state executor structures
        '''
        chunks = []
        for name, body in six.iteritems(high):
            if name.startswith('__'):
                continue
            for state, run in six.iteritems(body):
                funcs = set()
                names = []
                if state.startswith('__'):
                    continue
                chunk = OrderedDict()
                chunk['state'] = state
                chunk['name'] = name
                if orchestration_jid is not None:
                    chunk['__orchestration_jid__'] = orchestration_jid
                if '__sls__' in body:
                    chunk['__sls__'] = body['__sls__']
                if '__env__' in body:
                    chunk['__env__'] = body['__env__']
                chunk['__id__'] = name
                for arg in run:
                    if isinstance(arg, six.string_types):
                        funcs.add(arg)
                        continue
                    if isinstance(arg, dict):
                        for key, val in six.iteritems(arg):
                            if key == 'names':
                                for _name in val:
                                    if _name not in names:
                                        names.append(_name)
                            elif key == 'state':
                                # Don't pass down a state override
                                continue
                            elif (key == 'name' and
                                  not isinstance(val, six.string_types)):
                                # Invalid name, fall back to ID
                                chunk[key] = name
                            else:
                                chunk[key] = val
                if names:
                    name_order = 1
                    for entry in names:
                        live = copy.deepcopy(chunk)
                        if isinstance(entry, dict):
                            low_name = next(six.iterkeys(entry))
                            live['name'] = low_name
                            list(map(live.update, entry[low_name]))
                        else:
                            live['name'] = entry
                        live['name_order'] = name_order
                        name_order += 1
                        for fun in funcs:
                            live['fun'] = fun
                            chunks.append(live)
                else:
                    live = copy.deepcopy(chunk)
                    for fun in funcs:
                        live['fun'] = fun
                        chunks.append(live)
        chunks = self.order_chunks(chunks)
        return chunks

    def reconcile_extend(self, high):
        '''
        Pull the extend data and add it to the respective high data
        '''
        errors = []
        if '__extend__' not in high:
            return high, errors
        ext = high.pop('__extend__')
        for ext_chunk in ext:
            for name, body in six.iteritems(ext_chunk):
                if name not in high:
                    state_type = next(
                        x for x in body if not x.startswith('__')
                    )
                    # Check for a matching 'name' override in high data
                    ids = find_name(name, state_type, high)
                    if len(ids) != 1:
                        errors.append(
                            'Cannot extend ID \'{0}\' in \'{1}:{2}\'. It is not '
                            'part of the high state.\n'
                            'This is likely due to a missing include statement '
                            'or an incorrectly typed ID.\nEnsure that a '
                            'state with an ID of \'{0}\' is available\nin '
                            'environment \'{1}\' and to SLS \'{2}\''.format(
                                name,
                                body.get('__env__', 'base'),
                                body.get('__sls__', 'base'))
                            )
                        continue
                    else:
                        name = ids[0][0]

                for state, run in six.iteritems(body):
                    if state.startswith('__'):
                        continue
                    if state not in high[name]:
                        high[name][state] = run
                        continue
                    # high[name][state] is extended by run, both are lists
                    for arg in run:
                        update = False
                        for hind in range(len(high[name][state])):
                            if isinstance(arg, six.string_types) and isinstance(high[name][state][hind], six.string_types):
                                # replacing the function, replace the index
                                high[name][state].pop(hind)
                                high[name][state].insert(hind, arg)
                                update = True
                                continue
                            if isinstance(arg, dict) and isinstance(high[name][state][hind], dict):
                                # It is an option, make sure the options match
                                argfirst = next(iter(arg))
                                if argfirst == next(iter(high[name][state][hind])):
                                    # If argfirst is a requisite then we must merge
                                    # our requisite with that of the target state
                                    if argfirst in STATE_REQUISITE_KEYWORDS:
                                        high[name][state][hind][argfirst].extend(arg[argfirst])
                                    # otherwise, its not a requisite and we are just extending (replacing)
                                    else:
                                        high[name][state][hind] = arg
                                    update = True
                                if (argfirst == 'name' and
                                    next(iter(high[name][state][hind])) == 'names'):
                                    # If names are overwritten by name use the name
                                    high[name][state][hind] = arg
                        if not update:
                            high[name][state].append(arg)
        return high, errors

    def apply_exclude(self, high):
        '''
        Read in the __exclude__ list and remove all excluded objects from the
        high data
        '''
        if '__exclude__' not in high:
            return high
        ex_sls = set()
        ex_id = set()
        exclude = high.pop('__exclude__')
        for exc in exclude:
            if isinstance(exc, six.string_types):
                # The exclude statement is a string, assume it is an sls
                ex_sls.add(exc)
            if isinstance(exc, dict):
                # Explicitly declared exclude
                if len(exc) != 1:
                    continue
                key = next(six.iterkeys(exc))
                if key == 'sls':
                    ex_sls.add(exc['sls'])
                elif key == 'id':
                    ex_id.add(exc['id'])
        # Now the excludes have been simplified, use them
        if ex_sls:
            # There are sls excludes, find the associated ids
            for name, body in six.iteritems(high):
                if name.startswith('__'):
                    continue
                sls = body.get('__sls__', '')
                if not sls:
                    continue
                for ex_ in ex_sls:
                    if fnmatch.fnmatch(sls, ex_):
                        ex_id.add(name)
        for id_ in ex_id:
            if id_ in high:
                high.pop(id_)
        return high

    def requisite_in(self, high):
        '''
        Extend the data reference with requisite_in arguments
        '''
        req_in = {'require_in', 'watch_in', 'onfail_in', 'onchanges_in', 'use', 'use_in', 'prereq', 'prereq_in'}
        req_in_all = req_in.union({'require', 'watch', 'onfail', 'onfail_stop', 'onchanges'})
        extend = {}
        errors = []
        disabled_reqs = self.opts.get('disabled_requisites', [])
        if not isinstance(disabled_reqs, list):
            disabled_reqs = [disabled_reqs]
        for id_, body in six.iteritems(high):
            if not isinstance(body, dict):
                continue
            for state, run in six.iteritems(body):
                if state.startswith('__'):
                    continue
                for arg in run:
                    if isinstance(arg, dict):
                        # It is not a function, verify that the arg is a
                        # requisite in statement
                        if len(arg) < 1:
                            # Empty arg dict
                            # How did we get this far?
                            continue
                        # Split out the components
                        key = next(iter(arg))
                        if key not in req_in:
                            continue
                        if key in disabled_reqs:
                            log.warning('The %s requisite has been disabled, Ignoring.', key)
                            continue
                        rkey = key.split('_')[0]
                        items = arg[key]
                        if isinstance(items, dict):
                            # Formatted as a single req_in
                            for _state, name in six.iteritems(items):

                                # Not a use requisite_in
                                found = False
                                if name not in extend:
                                    extend[name] = OrderedDict()
                                if '.' in _state:
                                    errors.append(
                                        'Invalid requisite in {0}: {1} for '
                                        '{2}, in SLS \'{3}\'. Requisites must '
                                        'not contain dots, did you mean \'{4}\'?'
                                        .format(
                                            rkey,
                                            _state,
                                            name,
                                            body['__sls__'],
                                            _state[:_state.find('.')]
                                        )
                                    )
                                    _state = _state.split('.')[0]
                                if _state not in extend[name]:
                                    extend[name][_state] = []
                                extend[name]['__env__'] = body['__env__']
                                extend[name]['__sls__'] = body['__sls__']
                                for ind in range(len(extend[name][_state])):
                                    if next(iter(
                                        extend[name][_state][ind])) == rkey:
                                        # Extending again
                                        extend[name][_state][ind][rkey].append(
                                                {state: id_}
                                                )
                                        found = True
                                if found:
                                    continue
                                # The rkey is not present yet, create it
                                extend[name][_state].append(
                                        {rkey: [{state: id_}]}
                                        )

                        if isinstance(items, list):
                            # Formed as a list of requisite additions
                            hinges = []
                            for ind in items:
                                if not isinstance(ind, dict):
                                    # Malformed req_in
                                    if ind in high:
                                        _ind_high = [x for x
                                                     in high[ind]
                                                     if not x.startswith('__')]
                                        ind = {_ind_high[0]: ind}
                                    else:
                                        found = False
                                        for _id in iter(high):
                                            for state in [state for state
                                                          in iter(high[_id])
                                                          if not state.startswith('__')]:
                                                for j in iter(high[_id][state]):
                                                    if isinstance(j, dict) and 'name' in j:
                                                        if j['name'] == ind:
                                                            ind = {state: _id}
                                                            found = True
                                        if not found:
                                            continue
                                if len(ind) < 1:
                                    continue
                                pstate = next(iter(ind))
                                pname = ind[pstate]
                                if pstate == 'sls':
                                    # Expand hinges here
                                    hinges = find_sls_ids(pname, high)
                                else:
                                    hinges.append((pname, pstate))
                                if '.' in pstate:
                                    errors.append(
                                        'Invalid requisite in {0}: {1} for '
                                        '{2}, in SLS \'{3}\'. Requisites must '
                                        'not contain dots, did you mean \'{4}\'?'
                                        .format(
                                            rkey,
                                            pstate,
                                            pname,
                                            body['__sls__'],
                                            pstate[:pstate.find('.')]
                                        )
                                    )
                                    pstate = pstate.split(".")[0]
                                for tup in hinges:
                                    name, _state = tup
                                    if key == 'prereq_in':
                                        # Add prerequired to origin
                                        if id_ not in extend:
                                            extend[id_] = OrderedDict()
                                        if state not in extend[id_]:
                                            extend[id_][state] = []
                                        extend[id_][state].append(
                                                {'prerequired': [{_state: name}]}
                                                )
                                    if key == 'prereq':
                                        # Add prerequired to prereqs
                                        ext_ids = find_name(name, _state, high)
                                        for ext_id, _req_state in ext_ids:
                                            if ext_id not in extend:
                                                extend[ext_id] = OrderedDict()
                                            if _req_state not in extend[ext_id]:
                                                extend[ext_id][_req_state] = []
                                            extend[ext_id][_req_state].append(
                                                    {'prerequired': [{state: id_}]}
                                                    )
                                        continue
                                    if key == 'use_in':
                                        # Add the running states args to the
                                        # use_in states
                                        ext_ids = find_name(name, _state, high)
                                        for ext_id, _req_state in ext_ids:
                                            if not ext_id:
                                                continue
                                            ext_args = state_args(ext_id, _state, high)
                                            if ext_id not in extend:
                                                extend[ext_id] = OrderedDict()
                                            if _req_state not in extend[ext_id]:
                                                extend[ext_id][_req_state] = []
                                            ignore_args = req_in_all.union(ext_args)
                                            for arg in high[id_][state]:
                                                if not isinstance(arg, dict):
                                                    continue
                                                if len(arg) != 1:
                                                    continue
                                                if next(iter(arg)) in ignore_args:
                                                    continue
                                                # Don't use name or names
                                                if next(six.iterkeys(arg)) == 'name':
                                                    continue
                                                if next(six.iterkeys(arg)) == 'names':
                                                    continue
                                                extend[ext_id][_req_state].append(arg)
                                        continue
                                    if key == 'use':
                                        # Add the use state's args to the
                                        # running state
                                        ext_ids = find_name(name, _state, high)
                                        for ext_id, _req_state in ext_ids:
                                            if not ext_id:
                                                continue
                                            loc_args = state_args(id_, state, high)
                                            if id_ not in extend:
                                                extend[id_] = OrderedDict()
                                            if state not in extend[id_]:
                                                extend[id_][state] = []
                                            ignore_args = req_in_all.union(loc_args)
                                            for arg in high[ext_id][_req_state]:
                                                if not isinstance(arg, dict):
                                                    continue
                                                if len(arg) != 1:
                                                    continue
                                                if next(iter(arg)) in ignore_args:
                                                    continue
                                                # Don't use name or names
                                                if next(six.iterkeys(arg)) == 'name':
                                                    continue
                                                if next(six.iterkeys(arg)) == 'names':
                                                    continue
                                                extend[id_][state].append(arg)
                                        continue
                                    found = False
                                    if name not in extend:
                                        extend[name] = OrderedDict()
                                    if _state not in extend[name]:
                                        extend[name][_state] = []
                                    extend[name]['__env__'] = body['__env__']
                                    extend[name]['__sls__'] = body['__sls__']
                                    for ind in range(len(extend[name][_state])):
                                        if next(iter(
                                            extend[name][_state][ind])) == rkey:
                                            # Extending again
                                            extend[name][_state][ind][rkey].append(
                                                    {state: id_}
                                                    )
                                            found = True
                                    if found:
                                        continue
                                    # The rkey is not present yet, create it
                                    extend[name][_state].append(
                                            {rkey: [{state: id_}]}
                                            )
        high['__extend__'] = []
        for key, val in six.iteritems(extend):
            high['__extend__'].append({key: val})
        req_in_high, req_in_errors = self.reconcile_extend(high)
        errors.extend(req_in_errors)
        return req_in_high, errors

    def _call_parallel_target(self, name, cdata, low):
        '''
        The target function to call that will create the parallel thread/process
        '''
        # we need to re-record start/end duration here because it is impossible to
        # correctly calculate further down the chain
        utc_start_time = datetime.datetime.utcnow()

        tag = _gen_tag(low)
        try:
            ret = self.states[cdata['full']](*cdata['args'],
                                             **cdata['kwargs'])
        except Exception as exc:
            log.debug('An exception occurred in this state: %s', exc,
                      exc_info_on_loglevel=logging.DEBUG)
            trb = traceback.format_exc()
            ret = {
                'result': False,
                'name': name,
                'changes': {},
                'comment': 'An exception occurred in this state: {0}'.format(trb)
            }

        utc_finish_time = datetime.datetime.utcnow()
        delta = (utc_finish_time - utc_start_time)
        # duration in milliseconds.microseconds
        duration = (delta.seconds * 1000000 + delta.microseconds) / 1000.0
        ret['duration'] = duration

        troot = os.path.join(self.opts['cachedir'], self.jid)
        tfile = os.path.join(
            troot,
            salt.utils.hashutils.sha1_digest(tag))
        if not os.path.isdir(troot):
            try:
                os.makedirs(troot)
            except OSError:
                # Looks like the directory was created between the check
                # and the attempt, we are safe to pass
                pass
        with salt.utils.files.fopen(tfile, 'wb+') as fp_:
            fp_.write(msgpack_serialize(ret))

    def call_parallel(self, cdata, low):
        '''
        Call the state defined in the given cdata in parallel
        '''
        # There are a number of possibilities to not have the cdata
        # populated with what we might have expected, so just be smart
        # enough to not raise another KeyError as the name is easily
        # guessable and fallback in all cases to present the real
        # exception to the user
        name = (cdata.get('args') or [None])[0] or cdata['kwargs'].get('name')
        if not name:
            name = low.get('name', low.get('__id__'))

        proc = salt.utils.process.MultiprocessingProcess(
                target=self._call_parallel_target,
                args=(name, cdata, low))
        proc.start()
        ret = {'name': name,
                'result': None,
                'changes': {},
                'comment': 'Started in a separate process',
                'proc': proc}
        return ret

    @salt.utils.decorators.state.OutputUnifier('content_check', 'unify')
    def call(self, low, chunks=None, running=None, retries=1):
        '''
        Call a state directly with the low data structure, verify data
        before processing.
        '''
        use_uptime = False
        if os.path.isfile('/proc/uptime'):
            use_uptime = True
            with salt.utils.files.fopen('/proc/uptime', 'r') as fp_:
                start_uptime = float(fp_.readline().split()[0])
        utc_start_time = datetime.datetime.utcnow()
        local_start_time = utc_start_time - (datetime.datetime.utcnow() - datetime.datetime.now())
        log.info('Running state [%s] at time %s',
            low['name'].strip() if isinstance(low['name'], six.string_types)
                else low['name'],
            local_start_time.time().isoformat()
        )
        errors = self.verify_data(low)
        if errors:
            ret = {
                'result': False,
                'name': low['name'],
                'changes': {},
                'comment': '',
                }
            for err in errors:
                ret['comment'] += '{0}\n'.format(err)
            ret['__run_num__'] = self.__run_num
            self.__run_num += 1
            format_log(ret)
            self.check_refresh(low, ret)
            return ret
        else:
            ret = {'result': False, 'name': low['name'], 'changes': {}}

        self.state_con['runas'] = low.get('runas', None)

        if low['state'] == 'cmd' and 'password' in low:
            self.state_con['runas_password'] = low['password']
        else:
            self.state_con['runas_password'] = low.get('runas_password', None)

        if not low.get('__prereq__'):
            log.info(
                'Executing state %s.%s for [%s]',
                low['state'],
                low['fun'],
                low['name'].strip() if isinstance(low['name'], six.string_types)
                    else low['name']
            )

        if 'provider' in low:
            self.load_modules(low)

        state_func_name = '{0[state]}.{0[fun]}'.format(low)
        cdata = salt.utils.args.format_call(
            self.states[state_func_name],
            low,
            initial_ret={'full': state_func_name},
            expected_extra_kws=STATE_INTERNAL_KEYWORDS
        )
        inject_globals = {
            # Pass a copy of the running dictionary, the low state chunks and
            # the current state dictionaries.
            # We pass deep copies here because we don't want any misbehaving
            # state module to change these at runtime.
            '__low__': immutabletypes.freeze(low),
            '__running__': immutabletypes.freeze(running) if running else {},
            '__instance_id__': self.instance_id,
            '__lowstate__': immutabletypes.freeze(chunks) if chunks else {}
        }

        if '__env__' in low:
            inject_globals['__env__'] = six.text_type(low['__env__'])

        if self.inject_globals:
            inject_globals.update(self.inject_globals)

        if low.get('__prereq__'):
            test = sys.modules[self.states[cdata['full']].__module__].__opts__['test']
            sys.modules[self.states[cdata['full']].__module__].__opts__['test'] = True
        try:
            # Let's get a reference to the salt environment to use within this
            # state call.
            #
            # If the state function accepts an 'env' keyword argument, it
            # allows the state to be overridden(we look for that in cdata). If
            # that's not found in cdata, we look for what we're being passed in
            # the original data, namely, the special dunder __env__. If that's
            # not found we default to 'base'
            if ('unless' in low and '{0[state]}.mod_run_check'.format(low) not in self.states) or \
                    ('onlyif' in low and '{0[state]}.mod_run_check'.format(low) not in self.states):
                ret.update(self._run_check(low))

            if not self.opts.get('lock_saltenv', False):
                # NOTE: Overriding the saltenv when lock_saltenv is blocked in
                # salt/modules/state.py, before we ever get here, but this
                # additional check keeps use of the State class outside of the
                # salt/modules/state.py from getting around this setting.
                if 'saltenv' in low:
                    inject_globals['__env__'] = six.text_type(low['saltenv'])
                elif isinstance(cdata['kwargs'].get('env', None), six.string_types):
                    # User is using a deprecated env setting which was parsed by
                    # format_call.
                    # We check for a string type since module functions which
                    # allow setting the OS environ also make use of the "env"
                    # keyword argument, which is not a string
                    inject_globals['__env__'] = six.text_type(cdata['kwargs']['env'])

            if '__env__' not in inject_globals:
                # Let's use the default environment
                inject_globals['__env__'] = 'base'

            if '__orchestration_jid__' in low:
                inject_globals['__orchestration_jid__'] = \
                    low['__orchestration_jid__']

            if 'result' not in ret or ret['result'] is False:
                self.states.inject_globals = inject_globals
                if self.mocked:
                    ret = mock_ret(cdata)
                else:
                    # Execute the state function
                    if not low.get('__prereq__') and low.get('parallel'):
                        # run the state call in parallel, but only if not in a prereq
                        ret = self.call_parallel(cdata, low)
                    else:
                        self.format_slots(cdata)
                        if cdata['full'].split('.')[-1] == '__call__':
                            # __call__ requires OrderedDict to preserve state order
                            # kwargs are also invalid overall
                            ret = self.states[cdata['full']](cdata['args'], module=None, state=cdata['kwargs'])
                        else:
                            ret = self.states[cdata['full']](*cdata['args'], **cdata['kwargs'])
                self.states.inject_globals = {}
            if 'check_cmd' in low and '{0[state]}.mod_run_check_cmd'.format(low) not in self.states:
                ret.update(self._run_check_cmd(low))
        except Exception as exc:
            log.debug('An exception occurred in this state: %s', exc,
                      exc_info_on_loglevel=logging.DEBUG)
            trb = traceback.format_exc()
            # There are a number of possibilities to not have the cdata
            # populated with what we might have expected, so just be smart
            # enough to not raise another KeyError as the name is easily
            # guessable and fallback in all cases to present the real
            # exception to the user
            name = (cdata.get('args') or [None])[0] or cdata['kwargs'].get('name')
            if not name:
                name = low.get('name', low.get('__id__'))

            ret = {
                'result': False,
                'name': name,
                'changes': {},
                'comment': 'An exception occurred in this state: {0}'.format(trb)
            }
        finally:
            if low.get('__prereq__'):
                sys.modules[self.states[cdata['full']].__module__].__opts__['test'] = test

            self.state_con.pop('runas', None)
            self.state_con.pop('runas_password', None)

        if not isinstance(ret, dict):
            return ret

        # If format_call got any warnings, let's show them to the user
        if 'warnings' in cdata:
            ret.setdefault('warnings', []).extend(cdata['warnings'])

        if 'provider' in low:
            self.load_modules()

        if low.get('__prereq__'):
            low['__prereq__'] = False
            return ret

        ret['__sls__'] = low.get('__sls__')
        ret['__run_num__'] = self.__run_num
        self.__run_num += 1
        format_log(ret)
        self.check_refresh(low, ret)
        if use_uptime:
            with salt.utils.files.fopen('/proc/uptime', 'r') as fp_:
                finish_uptime = float(fp_.readline().split()[0])
        utc_finish_time = datetime.datetime.utcnow()
        timezone_delta = datetime.datetime.utcnow() - datetime.datetime.now()
        local_finish_time = utc_finish_time - timezone_delta
        local_start_time = utc_start_time - timezone_delta
        ret['start_time'] = local_start_time.time().isoformat()
        if use_uptime:
            duration = (finish_uptime - start_uptime) * 1000.0
        else:
            delta = (utc_finish_time - utc_start_time)
            # duration in milliseconds.microseconds
            duration = (delta.seconds * 1000000 + delta.microseconds) / 1000.0
        ret['duration'] = duration
        ret['__id__'] = low['__id__']
        log.info(
            'Completed state [%s] at time %s (duration_in_ms=%s)',
            low['name'].strip() if isinstance(low['name'], six.string_types)
                else low['name'],
            local_finish_time.time().isoformat(),
            duration
        )
        if 'retry' in low:
            low['retry'] = self.verify_retry_data(low['retry'])
            if not sys.modules[self.states[cdata['full']].__module__].__opts__['test']:
                if low['retry']['until'] != ret['result']:
                    if low['retry']['attempts'] > retries:
                        interval = low['retry']['interval']
                        if low['retry']['splay'] != 0:
                            interval = interval + random.randint(0, low['retry']['splay'])
                        log.info(
                            'State result does not match retry until value, '
                            'state will be re-run in %s seconds', interval
                        )
                        self.functions['test.sleep'](interval)
                        retry_ret = self.call(low, chunks, running, retries=retries+1)
                        orig_ret = ret
                        ret = retry_ret
                        ret['comment'] = '\n'.join(
                                [(
                                     'Attempt {0}: Returned a result of "{1}", '
                                     'with the following comment: "{2}"'.format(
                                         retries,
                                         orig_ret['result'],
                                         orig_ret['comment'])
                                 ),
                                 '' if not ret['comment'] else ret['comment']])
                        ret['duration'] = ret['duration'] + orig_ret['duration'] + (interval * 1000)
                        if retries == 1:
                            ret['start_time'] = orig_ret['start_time']
            else:
                ret['comment'] = '  '.join(
                        ['' if not ret['comment'] else ret['comment'],
                         ('The state would be retried every {1} seconds '
                          '(with a splay of up to {3} seconds) '
                          'a maximum of {0} times or until a result of {2} '
                          'is returned').format(low['retry']['attempts'],
                                                low['retry']['interval'],
                                                low['retry']['until'],
                                                low['retry']['splay'])])
        return ret

    def __eval_slot(self, slot):
        log.debug('Evaluating slot: %s', slot)
        fmt = slot.split(':', 2)
        if len(fmt) != 3:
            log.warning('Malformed slot: %s', slot)
            return slot
        if fmt[1] != 'salt':
            log.warning('Malformed slot: %s', slot)
            log.warning('Only execution modules are currently supported in slots. This means slot '
                        'should start with "__slot__:salt:"')
            return slot
        fun, args, kwargs = salt.utils.args.parse_function(fmt[2])
        if not fun or fun not in self.functions:
            log.warning('Malformed slot: %s', slot)
            log.warning('Execution module should be specified in a function call format: '
                        'test.arg(\'arg\', kw=\'kwarg\')')
            return slot
        log.debug('Calling slot: %s(%s, %s)', fun, args, kwargs)
        return self.functions[fun](*args, **kwargs)

    def format_slots(self, cdata):
        '''
        Read in the arguments from the low level slot syntax to make a last
        minute runtime call to gather relevant data for the specific routine
        '''
        # __slot__:salt.cmd.run(foo, bar, baz=qux)
        ctx = (('args', enumerate(cdata['args'])),
               ('kwargs', cdata['kwargs'].items()))
        for atype, avalues in ctx:
            for ind, arg in avalues:
                arg = salt.utils.data.decode(arg, keep=True)
                if not isinstance(arg, six.text_type) \
                        or not arg.startswith('__slot__:'):
                    # Not a slot, skip it
                    continue
                cdata[atype][ind] = self.__eval_slot(arg)

    def verify_retry_data(self, retry_data):
        '''
        verifies the specified retry data
        '''
        retry_defaults = {
                'until': True,
                'attempts': 2,
                'splay': 0,
                'interval': 30,
        }
        expected_data = {
            'until': bool,
            'attempts': int,
            'interval': int,
            'splay': int,
        }
        validated_retry_data = {}
        if isinstance(retry_data, dict):
            for expected_key, value_type in six.iteritems(expected_data):
                if expected_key in retry_data:
                    if isinstance(retry_data[expected_key], value_type):
                        validated_retry_data[expected_key] = retry_data[expected_key]
                    else:
                        log.warning(
                            'An invalid value was passed for the retry %s, '
                            'using default value \'%s\'',
                            expected_key, retry_defaults[expected_key]
                        )
                        validated_retry_data[expected_key] = retry_defaults[expected_key]
                else:
                    validated_retry_data[expected_key] = retry_defaults[expected_key]
        else:
            log.warning(('State is set to retry, but a valid dict for retry '
                         'configuration was not found.  Using retry defaults'))
            validated_retry_data = retry_defaults
        return validated_retry_data

    def call_chunks(self, chunks):
        '''
        Iterate over a list of chunks and call them, checking for requires.
        '''
        # Check for any disabled states
        disabled = {}
        if 'state_runs_disabled' in self.opts['grains']:
            for low in chunks[:]:
                state_ = '{0}.{1}'.format(low['state'], low['fun'])
                for pat in self.opts['grains']['state_runs_disabled']:
                    if fnmatch.fnmatch(state_, pat):
                        comment = (
                                    'The state function "{0}" is currently disabled by "{1}", '
                                    'to re-enable, run state.enable {1}.'
                                  ).format(
                                    state_,
                                    pat,
                                  )
                        _tag = _gen_tag(low)
                        disabled[_tag] = {'changes': {},
                                          'result': False,
                                          'comment': comment,
                                          '__run_num__': self.__run_num,
                                          '__sls__': low['__sls__']}
                        self.__run_num += 1
                        chunks.remove(low)
                        break
        running = {}
        for low in chunks:
            if '__FAILHARD__' in running:
                running.pop('__FAILHARD__')
                return running
            tag = _gen_tag(low)
            if tag not in running:
                # Check if this low chunk is paused
                action = self.check_pause(low)
                if action == 'kill':
                    break
                running = self.call_chunk(low, running, chunks)
                if self.check_failhard(low, running):
                    return running
            self.active = set()
        while True:
            if self.reconcile_procs(running):
                break
            time.sleep(0.01)
        ret = dict(list(disabled.items()) + list(running.items()))
        return ret

    def check_failhard(self, low, running):
        '''
        Check if the low data chunk should send a failhard signal
        '''
        tag = _gen_tag(low)
        if self.opts.get('test', False):
            return False
        if low.get('failhard', self.opts['failhard']) and tag in running:
            if running[tag]['result'] is None:
                return False
            return not running[tag]['result']
        return False

    def check_pause(self, low):
        '''
        Check to see if this low chunk has been paused
        '''
        if not self.jid:
            # Can't pause on salt-ssh since we can't track continuous state
            return
        pause_path = os.path.join(self.opts['cachedir'], 'state_pause', self.jid)
        start = time.time()
        if os.path.isfile(pause_path):
            try:
                while True:
                    tries = 0
                    with salt.utils.files.fopen(pause_path, 'rb') as fp_:
                        try:
                            pdat = msgpack_deserialize(fp_.read())
                        except msgpack.UnpackValueError:
                            # Reading race condition
                            if tries > 10:
                                # Break out if there are a ton of read errors
                                return
                            tries += 1
                            time.sleep(1)
                            continue
                        id_ = low['__id__']
                        key = ''
                        if id_ in pdat:
                            key = id_
                        elif '__all__' in pdat:
                            key = '__all__'
                        if key:
                            if 'duration' in pdat[key]:
                                now = time.time()
                                if now - start > pdat[key]['duration']:
                                    return 'run'
                            if 'kill' in pdat[key]:
                                return 'kill'
                        else:
                            return 'run'
                        time.sleep(1)
            except Exception as exc:
                log.error('Failed to read in pause data for file located at: %s', pause_path)
                return 'run'
        return 'run'

    def reconcile_procs(self, running):
        '''
        Check the running dict for processes and resolve them
        '''
        retset = set()
        for tag in running:
            proc = running[tag].get('proc')
            if proc:
                if not proc.is_alive():
                    ret_cache = os.path.join(
                        self.opts['cachedir'],
                        self.jid,
                        salt.utils.hashutils.sha1_digest(tag))
                    if not os.path.isfile(ret_cache):
                        ret = {'result': False,
                               'comment': 'Parallel process failed to return',
                               'name': running[tag]['name'],
                               'changes': {}}
                    try:
                        with salt.utils.files.fopen(ret_cache, 'rb') as fp_:
                            ret = msgpack_deserialize(fp_.read())
                    except (OSError, IOError):
                        ret = {'result': False,
                               'comment': 'Parallel cache failure',
                               'name': running[tag]['name'],
                               'changes': {}}
                    running[tag].update(ret)
                    running[tag].pop('proc')
                else:
                    retset.add(False)
        return False not in retset

    def check_requisite(self, low, running, chunks, pre=False):
        '''
        Look into the running data to check the status of all requisite
        states
        '''
        disabled_reqs = self.opts.get('disabled_requisites', [])
        if not isinstance(disabled_reqs, list):
            disabled_reqs = [disabled_reqs]
        present = False
        # If mod_watch is not available make it a require
        if 'watch' in low:
            if '{0}.mod_watch'.format(low['state']) not in self.states:
                if 'require' in low:
                    low['require'].extend(low.pop('watch'))
                else:
                    low['require'] = low.pop('watch')
            else:
                present = True
        if 'watch_any' in low:
            if '{0}.mod_watch'.format(low['state']) not in self.states:
                if 'require_any' in low:
                    low['require_any'].extend(low.pop('watch_any'))
                else:
                    low['require_any'] = low.pop('watch_any')
            else:
                present = True
        if 'require' in low:
            present = True
        if 'require_any' in low:
            present = True
        if 'prerequired' in low:
            present = True
        if 'prereq' in low:
            present = True
        if 'onfail' in low:
            present = True
        if 'onfail_any' in low:
            present = True
        if 'onfail_all' in low:
            present = True
        if 'onchanges' in low:
            present = True
        if 'onchanges_any' in low:
            present = True
        if not present:
            return 'met', ()
        self.reconcile_procs(running)
        reqs = {
                'require': [],
                'require_any': [],
                'watch': [],
                'watch_any': [],
                'prereq': [],
                'onfail': [],
                'onfail_any': [],
                'onfail_all': [],
                'onchanges': [],
                'onchanges_any': []}
        if pre:
            reqs['prerequired'] = []
        for r_state in reqs:
            if r_state in low and low[r_state] is not None:
                if r_state in disabled_reqs:
                    log.warning('The %s requisite has been disabled, Ignoring.', r_state)
                    continue
                for req in low[r_state]:
                    if isinstance(req, six.string_types):
                        req = {'id': req}
                    req = trim_req(req)
                    found = False
                    for chunk in chunks:
                        req_key = next(iter(req))
                        req_val = req[req_key]
                        if req_val is None:
                            continue
                        if req_key == 'sls':
                            # Allow requisite tracking of entire sls files
                            if fnmatch.fnmatch(chunk['__sls__'], req_val):
                                found = True
                                reqs[r_state].append(chunk)
                            continue
                        try:
                            if isinstance(req_val, six.string_types):
                                if (fnmatch.fnmatch(chunk['name'], req_val) or
                                    fnmatch.fnmatch(chunk['__id__'], req_val)):
                                    if req_key == 'id' or chunk['state'] == req_key:
                                        found = True
                                        reqs[r_state].append(chunk)
                            else:
                                raise KeyError
                        except KeyError as exc:
                            raise SaltRenderError(
                                'Could not locate requisite of [{0}] present in state with name [{1}]'.format(
                                    req_key, chunk['name']))
                        except TypeError:
                            # On Python 2, the above req_val, being an OrderedDict, will raise a KeyError,
                            # however on Python 3 it will raise a TypeError
                            # This was found when running tests.unit.test_state.StateCompilerTestCase.test_render_error_on_invalid_requisite
                            raise SaltRenderError(
                                'Could not locate requisite of [{0}] present in state with name [{1}]'.format(
                                    req_key, chunk['name']))
                    if not found:
                        return 'unmet', ()
        fun_stats = set()
        for r_state, chunks in six.iteritems(reqs):
            req_stats = set()
            if r_state.startswith('prereq') and not r_state.startswith('prerequired'):
                run_dict = self.pre
            else:
                run_dict = running

            while True:
                if self.reconcile_procs(run_dict):
                    break
                time.sleep(0.01)

            for chunk in chunks:
                tag = _gen_tag(chunk)
                if tag not in run_dict:
                    req_stats.add('unmet')
                    continue
                if r_state.startswith('onfail'):
                    if run_dict[tag]['result'] is True:
                        req_stats.add('onfail')  # At least one state is OK
                        continue
                else:
                    if run_dict[tag]['result'] is False:
                        req_stats.add('fail')
                        continue
                if r_state.startswith('onchanges'):
                    if not run_dict[tag]['changes']:
                        req_stats.add('onchanges')
                    else:
                        req_stats.add('onchangesmet')
                    continue
                if r_state.startswith('watch') and run_dict[tag]['changes']:
                    req_stats.add('change')
                    continue
                if r_state.startswith('prereq') and run_dict[tag]['result'] is None:
                    if not r_state.startswith('prerequired'):
                        req_stats.add('premet')
                if r_state.startswith('prereq') and not run_dict[tag]['result'] is None:
                    if not r_state.startswith('prerequired'):
                        req_stats.add('pre')
                else:
                    if run_dict[tag].get('__state_ran__', True):
                        req_stats.add('met')
            if r_state.endswith('_any') or r_state == 'onfail':
                if 'met' in req_stats or 'change' in req_stats:
                    if 'fail' in req_stats:
                        req_stats.remove('fail')
                if 'onchangesmet' in req_stats:
                    if 'onchanges' in req_stats:
                        req_stats.remove('onchanges')
                    if 'fail' in req_stats:
                        req_stats.remove('fail')
                if 'onfail' in req_stats:
                    # a met requisite in this case implies a success
                    if 'met' in req_stats:
                        req_stats.remove('onfail')
            if r_state.endswith('_all'):
                if 'onfail' in req_stats:
                    # a met requisite in this case implies a failure
                    if 'met' in req_stats:
                        req_stats.remove('met')
            fun_stats.update(req_stats)

        if 'unmet' in fun_stats:
            status = 'unmet'
        elif 'fail' in fun_stats:
            status = 'fail'
        elif 'pre' in fun_stats:
            if 'premet' in fun_stats:
                status = 'met'
            else:
                status = 'pre'
        elif 'onfail' in fun_stats and 'onchangesmet' not in fun_stats:
            status = 'onfail'
        elif 'onchanges' in fun_stats and 'onchangesmet' not in fun_stats:
            status = 'onchanges'
        elif 'change' in fun_stats:
            status = 'change'
        else:
            status = 'met'

        return status, reqs

    def event(self, chunk_ret, length, fire_event=False):
        '''
        Fire an event on the master bus

        If `fire_event` is set to True an event will be sent with the
        chunk name in the tag and the chunk result in the event data.

        If `fire_event` is set to a string such as `mystate/is/finished`,
        an event will be sent with the string added to the tag and the chunk
        result in the event data.

        If the `state_events` is set to True in the config, then after the
        chunk is evaluated an event will be set up to the master with the
        results.
        '''
        if not self.opts.get('local') and (self.opts.get('state_events', True) or fire_event):
            if not self.opts.get('master_uri'):
                ev_func = lambda ret, tag, preload=None: salt.utils.event.get_master_event(
                    self.opts, self.opts['sock_dir'], listen=False).fire_event(ret, tag)
            else:
                ev_func = self.functions['event.fire_master']

            ret = {'ret': chunk_ret}
            if fire_event is True:
                tag = salt.utils.event.tagify(
                        [self.jid, self.opts['id'], six.text_type(chunk_ret['name'])], 'state_result'
                        )
            elif isinstance(fire_event, six.string_types):
                tag = salt.utils.event.tagify(
                        [self.jid, self.opts['id'], six.text_type(fire_event)], 'state_result'
                        )
            else:
                tag = salt.utils.event.tagify(
                        [self.jid, 'prog', self.opts['id'], six.text_type(chunk_ret['__run_num__'])], 'job'
                        )
                ret['len'] = length
            preload = {'jid': self.jid}
            ev_func(ret, tag, preload=preload)

    def call_chunk(self, low, running, chunks):
        '''
        Check if a chunk has any requires, execute the requires and then
        the chunk
        '''
        low = self._mod_aggregate(low, running, chunks)
        self._mod_init(low)
        tag = _gen_tag(low)
        if not low.get('prerequired'):
            self.active.add(tag)
        requisites = ['require',
                      'require_any',
                      'watch',
                      'watch_any',
                      'prereq',
                      'onfail',
                      'onfail_any',
                      'onchanges',
                      'onchanges_any']
        if not low.get('__prereq__'):
            requisites.append('prerequired')
            status, reqs = self.check_requisite(low, running, chunks, pre=True)
        else:
            status, reqs = self.check_requisite(low, running, chunks)
        if status == 'unmet':
            lost = {}
            reqs = []
            for requisite in requisites:
                lost[requisite] = []
                if requisite not in low:
                    continue
                for req in low[requisite]:
                    if isinstance(req, six.string_types):
                        req = {'id': req}
                    req = trim_req(req)
                    found = False
                    req_key = next(iter(req))
                    req_val = req[req_key]
                    for chunk in chunks:
                        if req_val is None:
                            continue
                        if req_key == 'sls':
                            # Allow requisite tracking of entire sls files
                            if fnmatch.fnmatch(chunk['__sls__'], req_val):
                                if requisite == 'prereq':
                                    chunk['__prereq__'] = True
                                reqs.append(chunk)
                                found = True
                            continue
                        if (fnmatch.fnmatch(chunk['name'], req_val) or
                            fnmatch.fnmatch(chunk['__id__'], req_val)):
                            if req_key == 'id' or chunk['state'] == req_key:
                                if requisite == 'prereq':
                                    chunk['__prereq__'] = True
                                elif requisite == 'prerequired':
                                    chunk['__prerequired__'] = True
                                reqs.append(chunk)
                                found = True
                    if not found:
                        lost[requisite].append(req)
            if lost['require'] or lost['watch'] or lost['prereq'] \
                        or lost['onfail'] or lost['onchanges'] \
                        or lost.get('prerequired'):
                comment = 'The following requisites were not found:\n'
                for requisite, lreqs in six.iteritems(lost):
                    if not lreqs:
                        continue
                    comment += \
                        '{0}{1}:\n'.format(' ' * 19, requisite)
                    for lreq in lreqs:
                        req_key = next(iter(lreq))
                        req_val = lreq[req_key]
                        comment += \
                            '{0}{1}: {2}\n'.format(' ' * 23, req_key, req_val)
                if low.get('__prereq__'):
                    run_dict = self.pre
                else:
                    run_dict = running
                start_time, duration = _calculate_fake_duration()
                run_dict[tag] = {'changes': {},
                                 'result': False,
                                 'duration': duration,
                                 'start_time': start_time,
                                 'comment': comment,
                                 '__run_num__': self.__run_num,
                                 '__sls__': low['__sls__']}
                self.__run_num += 1
                self.event(run_dict[tag], len(chunks), fire_event=low.get('fire_event'))
                return running
            for chunk in reqs:
                # Check to see if the chunk has been run, only run it if
                # it has not been run already
                ctag = _gen_tag(chunk)
                if ctag not in running:
                    if ctag in self.active:
                        if chunk.get('__prerequired__'):
                            # Prereq recusive, run this chunk with prereq on
                            if tag not in self.pre:
                                low['__prereq__'] = True
                                self.pre[ctag] = self.call(low, chunks, running)
                                return running
                            else:
                                return running
                        elif ctag not in running:
                            log.error('Recursive requisite found')
                            running[tag] = {
                                    'changes': {},
                                    'result': False,
                                    'comment': 'Recursive requisite found',
                                    '__run_num__': self.__run_num,
                                    '__sls__': low['__sls__']}
                        self.__run_num += 1
                        self.event(running[tag], len(chunks), fire_event=low.get('fire_event'))
                        return running
                    running = self.call_chunk(chunk, running, chunks)
                    if self.check_failhard(chunk, running):
                        running['__FAILHARD__'] = True
                        return running
            if low.get('__prereq__'):
                status, reqs = self.check_requisite(low, running, chunks)
                self.pre[tag] = self.call(low, chunks, running)
                if not self.pre[tag]['changes'] and status == 'change':
                    self.pre[tag]['changes'] = {'watch': 'watch'}
                    self.pre[tag]['result'] = None
            else:
                running = self.call_chunk(low, running, chunks)
            if self.check_failhard(chunk, running):
                running['__FAILHARD__'] = True
                return running
        elif status == 'met':
            if low.get('__prereq__'):
                self.pre[tag] = self.call(low, chunks, running)
            else:
                running[tag] = self.call(low, chunks, running)
        elif status == 'fail':
            # if the requisite that failed was due to a prereq on this low state
            # show the normal error
            if tag in self.pre:
                running[tag] = self.pre[tag]
                running[tag]['__run_num__'] = self.__run_num
                running[tag]['__sls__'] = low['__sls__']
            # otherwise the failure was due to a requisite down the chain
            else:
                # determine what the requisite failures where, and return
                # a nice error message
                failed_requisites = set()
                # look at all requisite types for a failure
                for req_lows in six.itervalues(reqs):
                    for req_low in req_lows:
                        req_tag = _gen_tag(req_low)
                        req_ret = self.pre.get(req_tag, running.get(req_tag))
                        # if there is no run output for the requisite it
                        # can't be the failure
                        if req_ret is None:
                            continue
                        # If the result was False (not None) it was a failure
                        if req_ret['result'] is False:
                            # use SLS.ID for the key-- so its easier to find
                            key = '{sls}.{_id}'.format(sls=req_low['__sls__'],
                                                        _id=req_low['__id__'])
                            failed_requisites.add(key)

                _cmt = 'One or more requisite failed: {0}'.format(
                    ', '.join(six.text_type(i) for i in failed_requisites)
                )
                start_time, duration = _calculate_fake_duration()
                running[tag] = {
                    'changes': {},
                    'result': False,
                    'duration': duration,
                    'start_time': start_time,
                    'comment': _cmt,
                    '__run_num__': self.__run_num,
                    '__sls__': low['__sls__']
                }
                self.pre[tag] = running[tag]
            self.__run_num += 1
        elif status == 'change' and not low.get('__prereq__'):
            ret = self.call(low, chunks, running)
            if not ret['changes'] and not ret.get('skip_watch', False):
                low = low.copy()
                low['sfun'] = low['fun']
                low['fun'] = 'mod_watch'
                low['__reqs__'] = reqs
                ret = self.call(low, chunks, running)
            running[tag] = ret
        elif status == 'pre':
            start_time, duration = _calculate_fake_duration()
            pre_ret = {'changes': {},
                       'result': True,
                       'duration': duration,
                       'start_time': start_time,
                       'comment': 'No changes detected',
                       '__run_num__': self.__run_num,
                       '__sls__': low['__sls__']}
            running[tag] = pre_ret
            self.pre[tag] = pre_ret
            self.__run_num += 1
        elif status == 'onfail':
            start_time, duration = _calculate_fake_duration()
            running[tag] = {'changes': {},
                            'result': True,
                            'duration': duration,
                            'start_time': start_time,
                            'comment': 'State was not run because onfail req did not change',
                            '__state_ran__': False,
                            '__run_num__': self.__run_num,
                            '__sls__': low['__sls__']}
            self.__run_num += 1
        elif status == 'onchanges':
            start_time, duration = _calculate_fake_duration()
            running[tag] = {'changes': {},
                            'result': True,
                            'duration': duration,
                            'start_time': start_time,
                            'comment': 'State was not run because none of the onchanges reqs changed',
                            '__state_ran__': False,
                            '__run_num__': self.__run_num,
                            '__sls__': low['__sls__']}
            self.__run_num += 1
        else:
            if low.get('__prereq__'):
                self.pre[tag] = self.call(low, chunks, running)
            else:
                running[tag] = self.call(low, chunks, running)
        if tag in running:
            running[tag]['__saltfunc__'] = '{0}.{1}'.format(low['state'], low['fun'])
            self.event(running[tag], len(chunks), fire_event=low.get('fire_event'))
        return running

    def call_listen(self, chunks, running):
        '''
        Find all of the listen routines and call the associated mod_watch runs
        '''
        listeners = []
        crefs = {}
        for chunk in chunks:
            crefs[(chunk['state'], chunk['__id__'], chunk['name'])] = chunk
            if 'listen' in chunk:
                listeners.append({(chunk['state'], chunk['__id__'], chunk['name']): chunk['listen']})
            if 'listen_in' in chunk:
                for l_in in chunk['listen_in']:
                    for key, val in six.iteritems(l_in):
                        listeners.append({(key, val, 'lookup'): [{chunk['state']: chunk['__id__']}]})
        mod_watchers = []
        errors = {}
        for l_dict in listeners:
            for key, val in six.iteritems(l_dict):
                for listen_to in val:
                    if not isinstance(listen_to, dict):
                        found = False
                        for chunk in chunks:
                            if chunk['__id__'] == listen_to or \
                               chunk['name'] == listen_to:
                                listen_to = {chunk['state']: chunk['__id__']}
                                found = True
                        if not found:
                            continue
                    for lkey, lval in six.iteritems(listen_to):
                        if not any(lkey == cref[0] and lval in cref for cref in crefs):
                            rerror = {_l_tag(lkey, lval):
                                      {
                                          'comment': 'Referenced state {0}: {1} does not exist'.format(lkey, lval),
                                          'name': 'listen_{0}:{1}'.format(lkey, lval),
                                          'result': False,
                                          'changes': {}
                                      }}
                            errors.update(rerror)
                            continue
                        to_tags = [
                            _gen_tag(data) for cref, data in six.iteritems(crefs) if lkey == cref[0] and lval in cref
                        ]
                        for to_tag in to_tags:
                            if to_tag not in running:
                                continue
                            if running[to_tag]['changes']:
                                if not any(key[0] == cref[0] and key[1] in cref for cref in crefs):
                                    rerror = {_l_tag(key[0], key[1]):
                                                 {'comment': 'Referenced state {0}: {1} does not exist'.format(key[0], key[1]),
                                                  'name': 'listen_{0}:{1}'.format(key[0], key[1]),
                                                  'result': False,
                                                  'changes': {}}}
                                    errors.update(rerror)
                                    continue

                                new_chunks = [data for cref, data in six.iteritems(crefs) if key[0] == cref[0] and key[1] in cref]
                                for chunk in new_chunks:
                                    low = chunk.copy()
                                    low['sfun'] = chunk['fun']
                                    low['fun'] = 'mod_watch'
                                    low['__id__'] = 'listener_{0}'.format(low['__id__'])
                                    for req in STATE_REQUISITE_KEYWORDS:
                                        if req in low:
                                            low.pop(req)
                                    mod_watchers.append(low)
        ret = self.call_chunks(mod_watchers)
        running.update(ret)
        for err in errors:
            errors[err]['__run_num__'] = self.__run_num
            self.__run_num += 1
        running.update(errors)
        return running

    def inject_default_call(self, high):
        '''
        Sets .call function to a state, if not there.

        :param high:
        :return:
        '''
        for chunk in high:
            state = high[chunk]
            for state_ref in state:
                needs_default = True
                for argset in state[state_ref]:
                    if isinstance(argset, six.string_types):
                        needs_default = False
                        break
                if needs_default:
                    order = state[state_ref].pop(-1)
                    state[state_ref].append('__call__')
                    state[state_ref].append(order)

    def call_high(self, high, orchestration_jid=None):
        '''
        Process a high data call and ensure the defined states.
        '''
        self.inject_default_call(high)
        errors = []
        # If there is extension data reconcile it
        high, ext_errors = self.reconcile_extend(high)
        errors.extend(ext_errors)
        errors.extend(self.verify_high(high))
        if errors:
            return errors
        high, req_in_errors = self.requisite_in(high)
        errors.extend(req_in_errors)
        high = self.apply_exclude(high)
        # Verify that the high data is structurally sound
        if errors:
            return errors
        # Compile and verify the raw chunks
        chunks = self.compile_high_data(high, orchestration_jid)

        # If there are extensions in the highstate, process them and update
        # the low data chunks
        if errors:
            return errors
        ret = self.call_chunks(chunks)
        ret = self.call_listen(chunks, ret)

        def _cleanup_accumulator_data():
            accum_data_path = os.path.join(
                get_accumulator_dir(self.opts['cachedir']),
                self.instance_id
            )
            try:
                os.remove(accum_data_path)
                log.debug('Deleted accumulator data file %s', accum_data_path)
            except OSError:
                log.debug('File %s does not exist, no need to cleanup', accum_data_path)
        _cleanup_accumulator_data()
        if self.jid is not None:
            pause_path = os.path.join(self.opts['cachedir'], 'state_pause', self.jid)
            if os.path.isfile(pause_path):
                try:
                    os.remove(pause_path)
                except OSError:
                    # File is not present, all is well
                    pass

        return ret

    def render_template(self, high, template):
        errors = []
        if not high:
            return high, errors

        if not isinstance(high, dict):
            errors.append(
                'Template {0} does not render to a dictionary'.format(template)
            )
            return high, errors

        invalid_items = ('include', 'exclude', 'extends')
        for item in invalid_items:
            if item in high:
                errors.append(
                    'The \'{0}\' declaration found on \'{1}\' is invalid when '
                    'rendering single templates'.format(item, template)
                )
                return high, errors

        for name in high:
            if not isinstance(high[name], dict):
                if isinstance(high[name], six.string_types):
                    # Is this is a short state, it needs to be padded
                    if '.' in high[name]:
                        comps = high[name].split('.')
                        high[name] = {
                            # '__sls__': template,
                            # '__env__': None,
                            comps[0]: [comps[1]]
                        }
                        continue

                    errors.append(
                        'ID {0} in template {1} is not a dictionary'.format(
                            name, template
                        )
                    )
                    continue
            skeys = set()
            for key in sorted(high[name]):
                if key.startswith('_'):
                    continue
                if high[name][key] is None:
                    errors.append(
                        'ID \'{0}\' in template {1} contains a short '
                        'declaration ({2}) with a trailing colon. When not '
                        'passing any arguments to a state, the colon must be '
                        'omitted.'.format(name, template, key)
                    )
                    continue
                if not isinstance(high[name][key], list):
                    continue
                if '.' in key:
                    comps = key.split('.')
                    # Salt doesn't support state files such as:
                    #
                    # /etc/redis/redis.conf:
                    #   file.managed:
                    #     - user: redis
                    #     - group: redis
                    #     - mode: 644
                    #   file.comment:
                    #     - regex: ^requirepass
                    if comps[0] in skeys:
                        errors.append(
                            'ID \'{0}\' in template \'{1}\' contains multiple '
                            'state declarations of the same type'
                            .format(name, template)
                        )
                        continue
                    high[name][comps[0]] = high[name].pop(key)
                    high[name][comps[0]].append(comps[1])
                    skeys.add(comps[0])
                    continue
                skeys.add(key)

        return high, errors

    def call_template(self, template):
        '''
        Enforce the states in a template
        '''
        high = compile_template(template,
                                self.rend,
                                self.opts['renderer'],
                                self.opts['renderer_blacklist'],
                                self.opts['renderer_whitelist'])
        if not high:
            return high
        high, errors = self.render_template(high, template)
        if errors:
            return errors
        return self.call_high(high)

    def call_template_str(self, template):
        '''
        Enforce the states in a template, pass the template as a string
        '''
        high = compile_template_str(template,
                                    self.rend,
                                    self.opts['renderer'],
                                    self.opts['renderer_blacklist'],
                                    self.opts['renderer_whitelist'])
        if not high:
            return high
        high, errors = self.render_template(high, '<template-str>')
        if errors:
            return errors
        return self.call_high(high)


class BaseHighState(object):
    '''
    The BaseHighState is an abstract base class that is the foundation of
    running a highstate, extend it and add a self.state object of type State.

    When extending this class, please note that ``self.client`` and
    ``self.matcher`` should be instantiated and handled.
    '''
    def __init__(self, opts):
        self.opts = self.__gen_opts(opts)
        self.iorder = 10000
        self.avail = self.__gather_avail()
        self.serial = salt.payload.Serial(self.opts)
        self.building_highstate = OrderedDict()

    def __gather_avail(self):
        '''
        Gather the lists of available sls data from the master
        '''
        avail = {}
        for saltenv in self._get_envs():
            avail[saltenv] = self.client.list_states(saltenv)
        return avail

    def __gen_opts(self, opts):
        '''
        The options used by the High State object are derived from options
        on the minion and the master, or just the minion if the high state
        call is entirely local.
        '''
        # If the state is intended to be applied locally, then the local opts
        # should have all of the needed data, otherwise overwrite the local
        # data items with data from the master
        if 'local_state' in opts:
            if opts['local_state']:
                return opts
        mopts = self.client.master_opts()
        if not isinstance(mopts, dict):
            # An error happened on the master
            opts['renderer'] = 'jinja|yaml'
            opts['failhard'] = False
            opts['state_top'] = salt.utils.url.create('top.sls')
            opts['nodegroups'] = {}
            opts['file_roots'] = {'base': [syspaths.BASE_FILE_ROOTS_DIR]}
        else:
            opts['renderer'] = mopts['renderer']
            opts['failhard'] = mopts.get('failhard', False)
            if mopts['state_top'].startswith('salt://'):
                opts['state_top'] = mopts['state_top']
            elif mopts['state_top'].startswith('/'):
                opts['state_top'] = salt.utils.url.create(mopts['state_top'][1:])
            else:
                opts['state_top'] = salt.utils.url.create(mopts['state_top'])
            opts['state_top_saltenv'] = mopts.get('state_top_saltenv', None)
            opts['nodegroups'] = mopts.get('nodegroups', {})
            opts['state_auto_order'] = mopts.get(
                'state_auto_order',
                opts['state_auto_order'])
            opts['file_roots'] = mopts['file_roots']
            opts['top_file_merging_strategy'] = mopts.get('top_file_merging_strategy',
                                                           opts.get('top_file_merging_strategy'))
            opts['env_order'] = mopts.get('env_order', opts.get('env_order', []))
            opts['default_top'] = mopts.get('default_top', opts.get('default_top'))
            opts['state_events'] = mopts.get('state_events')
            opts['state_aggregate'] = mopts.get('state_aggregate', opts.get('state_aggregate', False))
            opts['jinja_env'] = mopts.get('jinja_env', {})
            opts['jinja_sls_env'] = mopts.get('jinja_sls_env', {})
            opts['jinja_lstrip_blocks'] = mopts.get('jinja_lstrip_blocks', False)
            opts['jinja_trim_blocks'] = mopts.get('jinja_trim_blocks', False)
        return opts

    def _get_envs(self):
        '''
        Pull the file server environments out of the master options
        '''
        envs = ['base']
        if 'file_roots' in self.opts:
            envs.extend([x for x in list(self.opts['file_roots'])
                         if x not in envs])
        env_order = self.opts.get('env_order', [])
        # Remove duplicates while preserving the order
        members = set()
        env_order = [env for env in env_order if not (env in members or members.add(env))]
        client_envs = self.client.envs()
        if env_order and client_envs:
            return [env for env in env_order if env in client_envs]

        elif env_order:
            return env_order
        else:
            envs.extend([env for env in client_envs if env not in envs])
            return envs

    def get_tops(self):
        '''
        Gather the top files
        '''
        tops = DefaultOrderedDict(list)
        include = DefaultOrderedDict(list)
        done = DefaultOrderedDict(list)
        found = 0  # did we find any contents in the top files?
        # Gather initial top files
        merging_strategy = self.opts['top_file_merging_strategy']
        if merging_strategy == 'same' and not self.opts['saltenv']:
            if not self.opts['default_top']:
                raise SaltRenderError(
                    'top_file_merging_strategy set to \'same\', but no '
                    'default_top configuration option was set'
                )

        if self.opts['saltenv']:
            contents = self.client.cache_file(
                self.opts['state_top'],
                self.opts['saltenv']
            )
            if contents:
                found = 1
                tops[self.opts['saltenv']] = [
                    compile_template(
                        contents,
                        self.state.rend,
                        self.state.opts['renderer'],
                        self.state.opts['renderer_blacklist'],
                        self.state.opts['renderer_whitelist'],
                        saltenv=self.opts['saltenv']
                    )
                ]
            else:
                tops[self.opts['saltenv']] = [{}]

        else:
            found = 0
            state_top_saltenv = self.opts.get('state_top_saltenv', False)
            if state_top_saltenv \
                    and not isinstance(state_top_saltenv, six.string_types):
                state_top_saltenv = six.text_type(state_top_saltenv)

            for saltenv in [state_top_saltenv] if state_top_saltenv \
                    else self._get_envs():
                contents = self.client.cache_file(
                    self.opts['state_top'],
                    saltenv
                )
                if contents:
                    found = found + 1
                    tops[saltenv].append(
                        compile_template(
                            contents,
                            self.state.rend,
                            self.state.opts['renderer'],
                            self.state.opts['renderer_blacklist'],
                            self.state.opts['renderer_whitelist'],
                            saltenv=saltenv
                        )
                    )
                else:
                    tops[saltenv].append({})
                    log.debug('No contents loaded for saltenv \'%s\'', saltenv)

            if found > 1 and merging_strategy == 'merge' and not self.opts.get('env_order', None):
                log.warning(
                    'top_file_merging_strategy is set to \'%s\' and '
                    'multiple top files were found. Merging order is not '
                    'deterministic, it may be desirable to either set '
                    'top_file_merging_strategy to \'same\' or use the '
                    '\'env_order\' configuration parameter to specify the '
                    'merging order.', merging_strategy
                )

        if found == 0:
            log.debug(
                'No contents found in top file. If this is not expected, '
                'verify that the \'file_roots\' specified in \'etc/master\' '
                'are accessible. The \'file_roots\' configuration is: %s',
                repr(self.state.opts['file_roots'])
            )

        # Search initial top files for includes
        for saltenv, ctops in six.iteritems(tops):
            for ctop in ctops:
                if 'include' not in ctop:
                    continue
                for sls in ctop['include']:
                    include[saltenv].append(sls)
                ctop.pop('include')
        # Go through the includes and pull out the extra tops and add them
        while include:
            pops = []
            for saltenv, states in six.iteritems(include):
                pops.append(saltenv)
                if not states:
                    continue
                for sls_match in states:
                    for sls in fnmatch.filter(self.avail[saltenv], sls_match):
                        if sls in done[saltenv]:
                            continue
                        tops[saltenv].append(
                            compile_template(
                                self.client.get_state(
                                    sls,
                                    saltenv
                                ).get('dest', False),
                                self.state.rend,
                                self.state.opts['renderer'],
                                self.state.opts['renderer_blacklist'],
                                self.state.opts['renderer_whitelist'],
                                saltenv
                            )
                        )
                        done[saltenv].append(sls)
            for saltenv in pops:
                if saltenv in include:
                    include.pop(saltenv)
        return tops

    def merge_tops(self, tops):
        '''
        Cleanly merge the top files
        '''
        merging_strategy = self.opts['top_file_merging_strategy']
        try:
            merge_attr = '_merge_tops_{0}'.format(merging_strategy)
            merge_func = getattr(self, merge_attr)
            if not hasattr(merge_func, '__call__'):
                msg = '\'{0}\' is not callable'.format(merge_attr)
                log.error(msg)
                raise TypeError(msg)
        except (AttributeError, TypeError):
            log.warning(
                'Invalid top_file_merging_strategy \'%s\', falling back to '
                '\'merge\'', merging_strategy
            )
            merge_func = self._merge_tops_merge
        return merge_func(tops)

    def _merge_tops_merge(self, tops):
        '''
        The default merging strategy. The base env is authoritative, so it is
        checked first, followed by the remaining environments. In top files
        from environments other than "base", only the section matching the
        environment from the top file will be considered, and it too will be
        ignored if that environment was defined in the "base" top file.
        '''
        top = DefaultOrderedDict(OrderedDict)

        # Check base env first as it is authoritative
        base_tops = tops.pop('base', DefaultOrderedDict(OrderedDict))
        for ctop in base_tops:
            for saltenv, targets in six.iteritems(ctop):
                if saltenv == 'include':
                    continue
                try:
                    for tgt in targets:
                        top[saltenv][tgt] = ctop[saltenv][tgt]
                except TypeError:
                    raise SaltRenderError('Unable to render top file. No targets found.')

        for cenv, ctops in six.iteritems(tops):
            for ctop in ctops:
                for saltenv, targets in six.iteritems(ctop):
                    if saltenv == 'include':
                        continue
                    elif saltenv != cenv:
                        log.debug(
                            'Section for saltenv \'%s\' in the \'%s\' '
                            'saltenv\'s top file will be ignored, as the '
                            'top_file_merging_strategy is set to \'merge\' '
                            'and the saltenvs do not match',
                            saltenv, cenv
                        )
                        continue
                    elif saltenv in top:
                        log.debug(
                            'Section for saltenv \'%s\' in the \'%s\' '
                            'saltenv\'s top file will be ignored, as this '
                            'saltenv was already defined in the \'base\' top '
                            'file', saltenv, cenv
                        )
                        continue
                    try:
                        for tgt in targets:
                            top[saltenv][tgt] = ctop[saltenv][tgt]
                    except TypeError:
                        raise SaltRenderError('Unable to render top file. No targets found.')
        return top

    def _merge_tops_same(self, tops):
        '''
        For each saltenv, only consider the top file from that saltenv. All
        sections matching a given saltenv, which appear in a different
        saltenv's top file, will be ignored.
        '''
        top = DefaultOrderedDict(OrderedDict)
        for cenv, ctops in six.iteritems(tops):
            if all([x == {} for x in ctops]):
                # No top file found in this env, check the default_top
                default_top = self.opts['default_top']
                fallback_tops = tops.get(default_top, [])
                if all([x == {} for x in fallback_tops]):
                    # Nothing in the fallback top file
                    log.error(
                        'The \'%s\' saltenv has no top file, and the fallback '
                        'saltenv specified by default_top (%s) also has no '
                        'top file', cenv, default_top
                    )
                    continue

                for ctop in fallback_tops:
                    for saltenv, targets in six.iteritems(ctop):
                        if saltenv != cenv:
                            continue
                        log.debug(
                            'The \'%s\' saltenv has no top file, using the '
                            'default_top saltenv (%s)', cenv, default_top
                        )
                        for tgt in targets:
                            top[saltenv][tgt] = ctop[saltenv][tgt]
                        break
                    else:
                        log.error(
                            'The \'%s\' saltenv has no top file, and no '
                            'matches were found in the top file for the '
                            'default_top saltenv (%s)', cenv, default_top
                        )

                continue

            else:
                for ctop in ctops:
                    for saltenv, targets in six.iteritems(ctop):
                        if saltenv == 'include':
                            continue
                        elif saltenv != cenv:
                            log.debug(
                                'Section for saltenv \'%s\' in the \'%s\' '
                                'saltenv\'s top file will be ignored, as the '
                                'top_file_merging_strategy is set to \'same\' '
                                'and the saltenvs do not match',
                                saltenv, cenv
                            )
                            continue

                        try:
                            for tgt in targets:
                                top[saltenv][tgt] = ctop[saltenv][tgt]
                        except TypeError:
                            raise SaltRenderError('Unable to render top file. No targets found.')
        return top

    def _merge_tops_merge_all(self, tops):
        '''
        Merge the top files into a single dictionary
        '''
        def _read_tgt(tgt):
            match_type = None
            states = []
            for item in tgt:
                if isinstance(item, dict):
                    match_type = item
                if isinstance(item, six.string_types):
                    states.append(item)
            return match_type, states

        top = DefaultOrderedDict(OrderedDict)
        for ctops in six.itervalues(tops):
            for ctop in ctops:
                for saltenv, targets in six.iteritems(ctop):
                    if saltenv == 'include':
                        continue
                    try:
                        for tgt in targets:
                            if tgt not in top[saltenv]:
                                top[saltenv][tgt] = ctop[saltenv][tgt]
                                continue
                            m_type1, m_states1 = _read_tgt(top[saltenv][tgt])
                            m_type2, m_states2 = _read_tgt(ctop[saltenv][tgt])
                            merged = []
                            match_type = m_type2 or m_type1
                            if match_type is not None:
                                merged.append(match_type)
                            merged.extend(m_states1)
                            merged.extend([x for x in m_states2 if x not in merged])
                            top[saltenv][tgt] = merged
                    except TypeError:
                        raise SaltRenderError('Unable to render top file. No targets found.')
        return top

    def verify_tops(self, tops):
        '''
        Verify the contents of the top file data
        '''
        errors = []
        if not isinstance(tops, dict):
            errors.append('Top data was not formed as a dict')
            # No further checks will work, bail out
            return errors
        for saltenv, matches in six.iteritems(tops):
            if saltenv == 'include':
                continue
            if not isinstance(saltenv, six.string_types):
                errors.append(
                    'Environment {0} in top file is not formed as a '
                    'string'.format(saltenv)
                )
            if saltenv == '':
                errors.append('Empty saltenv statement in top file')
            if not isinstance(matches, dict):
                errors.append(
                    'The top file matches for saltenv {0} are not '
                    'formatted as a dict'.format(saltenv)
                )
            for slsmods in six.itervalues(matches):
                if not isinstance(slsmods, list):
                    errors.append('Malformed topfile (state declarations not '
                                  'formed as a list)')
                    continue
                for slsmod in slsmods:
                    if isinstance(slsmod, dict):
                        # This value is a match option
                        for val in six.itervalues(slsmod):
                            if not val:
                                errors.append(
                                    'Improperly formatted top file matcher '
                                    'in saltenv {0}: {1} file'.format(
                                        slsmod,
                                        val
                                    )
                                )
                    elif isinstance(slsmod, six.string_types):
                        # This is a sls module
                        if not slsmod:
                            errors.append(
                                'Environment {0} contains an empty sls '
                                'index'.format(saltenv)
                            )

        return errors

    def get_top(self):
        '''
        Returns the high data derived from the top file
        '''
        try:
            tops = self.get_tops()
        except SaltRenderError as err:
            log.error('Unable to render top file: %s', err.error)
            return {}
        return self.merge_tops(tops)

    def top_matches(self, top):
        '''
        Search through the top high data for matches and return the states
        that this minion needs to execute.

        Returns:
        {'saltenv': ['state1', 'state2', ...]}
        '''
        matches = DefaultOrderedDict(OrderedDict)
        # pylint: disable=cell-var-from-loop
        for saltenv, body in six.iteritems(top):
            if self.opts['saltenv']:
                if saltenv != self.opts['saltenv']:
                    continue
            for match, data in six.iteritems(body):
                def _filter_matches(_match, _data, _opts):
                    if isinstance(_data, six.string_types):
                        _data = [_data]
                    if self.matchers['confirm_top.confirm_top'](
                            _match,
                            _data,
                            _opts
                            ):
                        if saltenv not in matches:
                            matches[saltenv] = []
                        for item in _data:
                            if 'subfilter' in item:
                                _tmpdata = item.pop('subfilter')
                                for match, data in six.iteritems(_tmpdata):
                                    _filter_matches(match, data, _opts)
                            if isinstance(item, six.string_types):
                                matches[saltenv].append(item)
                            elif isinstance(item, dict):
                                env_key, inc_sls = item.popitem()
                                if env_key not in self.avail:
                                    continue
                                if env_key not in matches:
                                    matches[env_key] = []
                                matches[env_key].append(inc_sls)
                _filter_matches(match, data, self.opts['nodegroups'])
        ext_matches = self._master_tops()
        for saltenv in ext_matches:
            top_file_matches = matches.get(saltenv, [])
            if self.opts.get('master_tops_first'):
                first = ext_matches[saltenv]
                second = top_file_matches
            else:
                first = top_file_matches
                second = ext_matches[saltenv]
            matches[saltenv] = first + [x for x in second if x not in first]

        # pylint: enable=cell-var-from-loop
        return matches

    def _master_tops(self):
        '''
        Get results from the master_tops system. Override this function if the
        execution of the master_tops needs customization.
        '''
        return self.client.master_tops()

    def load_dynamic(self, matches):
        '''
        If autoload_dynamic_modules is True then automatically load the
        dynamic modules
        '''
        if not self.opts['autoload_dynamic_modules']:
            return
        syncd = self.state.functions['saltutil.sync_all'](list(matches),
                                                          refresh=False)
        if syncd['grains']:
            self.opts['grains'] = salt.loader.grains(self.opts)
            self.state.opts['pillar'] = self.state._gather_pillar()
        self.state.module_refresh()

    def render_state(self, sls, saltenv, mods, matches, local=False):
        '''
        Render a state file and retrieve all of the include states
        '''
        errors = []
        if not local:
            state_data = self.client.get_state(sls, saltenv)
            fn_ = state_data.get('dest', False)
        else:
            fn_ = sls
            if not os.path.isfile(fn_):
                errors.append(
                    'Specified SLS {0} on local filesystem cannot '
                    'be found.'.format(sls)
                )
        state = None
        if not fn_:
            errors.append(
                'Specified SLS {0} in saltenv {1} is not '
                'available on the salt master or through a configured '
                'fileserver'.format(sls, saltenv)
            )
        else:
            try:
                state = compile_template(fn_,
                                         self.state.rend,
                                         self.state.opts['renderer'],
                                         self.state.opts['renderer_blacklist'],
                                         self.state.opts['renderer_whitelist'],
                                         saltenv,
                                         sls,
                                         rendered_sls=mods
                                         )
            except SaltRenderError as exc:
                msg = 'Rendering SLS \'{0}:{1}\' failed: {2}'.format(
                    saltenv, sls, exc
                )
                log.critical(msg)
                errors.append(msg)
            except Exception as exc:
                msg = 'Rendering SLS {0} failed, render error: {1}'.format(
                    sls, exc
                )
                log.critical(
                    msg,
                    # Show the traceback if the debug logging level is enabled
                    exc_info_on_loglevel=logging.DEBUG
                )
                errors.append('{0}\n{1}'.format(msg, traceback.format_exc()))
            try:
                mods.add('{0}:{1}'.format(saltenv, sls))
            except AttributeError:
                pass

        if state:
            if not isinstance(state, dict):
                errors.append(
                    'SLS {0} does not render to a dictionary'.format(sls)
                )
            else:
                include = []
                if 'include' in state:
                    if not isinstance(state['include'], list):
                        err = ('Include Declaration in SLS {0} is not formed '
                               'as a list'.format(sls))
                        errors.append(err)
                    else:
                        include = state.pop('include')

                self._handle_extend(state, sls, saltenv, errors)
                self._handle_exclude(state, sls, saltenv, errors)
                self._handle_state_decls(state, sls, saltenv, errors)

                for inc_sls in include:
                    # inc_sls may take the form of:
                    #   'sls.to.include' <- same as {<saltenv>: 'sls.to.include'}
                    #   {<env_key>: 'sls.to.include'}
                    #   {'_xenv': 'sls.to.resolve'}
                    xenv_key = '_xenv'

                    if isinstance(inc_sls, dict):
                        env_key, inc_sls = inc_sls.popitem()
                    else:
                        env_key = saltenv

                    if env_key not in self.avail:
                        msg = ('Nonexistent saltenv \'{0}\' found in include '
                               'of \'{1}\' within SLS \'{2}:{3}\''
                               .format(env_key, inc_sls, saltenv, sls))
                        log.error(msg)
                        errors.append(msg)
                        continue

                    if inc_sls.startswith('.'):
                        match = re.match(r'^(\.+)(.*)$', inc_sls)
                        if match:
                            levels, include = match.groups()
                        else:
                            msg = ('Badly formatted include {0} found in include '
                                    'in SLS \'{2}:{3}\''
                                    .format(inc_sls, saltenv, sls))
                            log.error(msg)
                            errors.append(msg)
                            continue
                        level_count = len(levels)
                        p_comps = sls.split('.')
                        if state_data.get('source', '').endswith('/init.sls'):
                            p_comps.append('init')
                        if level_count > len(p_comps):
                            msg = ('Attempted relative include of \'{0}\' '
                                   'within SLS \'{1}:{2}\' '
                                   'goes beyond top level package '
                                   .format(inc_sls, saltenv, sls))
                            log.error(msg)
                            errors.append(msg)
                            continue
                        inc_sls = '.'.join(p_comps[:-level_count] + [include])

                    if env_key != xenv_key:
                        if matches is None:
                            matches = []
                        # Resolve inc_sls in the specified environment
                        if env_key in matches or fnmatch.filter(self.avail[env_key], inc_sls):
                            resolved_envs = [env_key]
                        else:
                            resolved_envs = []
                    else:
                        # Resolve inc_sls in the subset of environment matches
                        resolved_envs = [
                            aenv for aenv in matches
                            if fnmatch.filter(self.avail[aenv], inc_sls)
                        ]

                    # An include must be resolved to a single environment, or
                    # the include must exist in the current environment
                    if len(resolved_envs) == 1 or saltenv in resolved_envs:
                        # Match inc_sls against the available states in the
                        # resolved env, matching wildcards in the process. If
                        # there were no matches, then leave inc_sls as the
                        # target so that the next recursion of render_state
                        # will recognize the error.
                        sls_targets = fnmatch.filter(
                            self.avail[saltenv],
                            inc_sls
                        ) or [inc_sls]

                        for sls_target in sls_targets:
                            r_env = resolved_envs[0] if len(resolved_envs) == 1 else saltenv
                            mod_tgt = '{0}:{1}'.format(r_env, sls_target)
                            if mod_tgt not in mods:
                                nstate, err = self.render_state(
                                    sls_target,
                                    r_env,
                                    mods,
                                    matches
                                )
                                if nstate:
                                    self.merge_included_states(state, nstate, errors)
                                    state.update(nstate)
                                if err:
                                    errors.extend(err)
                    else:
                        msg = ''
                        if not resolved_envs:
                            msg = ('Unknown include: Specified SLS {0}: {1} is not available on the salt '
                                   'master in saltenv(s): {2} '
                                   ).format(env_key,
                                            inc_sls,
                                            ', '.join(matches) if env_key == xenv_key else env_key)
                        elif len(resolved_envs) > 1:
                            msg = ('Ambiguous include: Specified SLS {0}: {1} is available on the salt master '
                                   'in multiple available saltenvs: {2}'
                                   ).format(env_key,
                                            inc_sls,
                                            ', '.join(resolved_envs))
                        log.critical(msg)
                        errors.append(msg)
                try:
                    self._handle_iorder(state)
                except TypeError:
                    log.critical('Could not render SLS %s. Syntax error detected.', sls)
        else:
            state = {}
        return state, errors

    def _handle_iorder(self, state):
        '''
        Take a state and apply the iorder system
        '''
        if self.opts['state_auto_order']:
            for name in state:
                for s_dec in state[name]:
                    if not isinstance(s_dec, six.string_types):
                        # PyDSL OrderedDict?
                        continue

                    if not isinstance(state[name], dict):
                        # Include's or excludes as lists?
                        continue
                    if not isinstance(state[name][s_dec], list):
                        # Bad syntax, let the verify seq pick it up later on
                        continue

                    found = False
                    if s_dec.startswith('_'):
                        continue

                    for arg in state[name][s_dec]:
                        if isinstance(arg, dict):
                            if len(arg) > 0:
                                if next(six.iterkeys(arg)) == 'order':
                                    found = True
                    if not found:
                        if not isinstance(state[name][s_dec], list):
                            # quite certainly a syntax error, managed elsewhere
                            continue
                        state[name][s_dec].append(
                                {'order': self.iorder}
                                )
                        self.iorder += 1
        return state

    def _handle_state_decls(self, state, sls, saltenv, errors):
        '''
        Add sls and saltenv components to the state
        '''
        for name in state:
            if not isinstance(state[name], dict):
                if name == '__extend__':
                    continue
                if name == '__exclude__':
                    continue

                if isinstance(state[name], six.string_types):
                    # Is this is a short state, it needs to be padded
                    if '.' in state[name]:
                        comps = state[name].split('.')
                        state[name] = {'__sls__': sls,
                                       '__env__': saltenv,
                                       comps[0]: [comps[1]]}
                        continue
                errors.append(
                    'ID {0} in SLS {1} is not a dictionary'.format(name, sls)
                )
                continue
            skeys = set()
            for key in list(state[name]):
                if key.startswith('_'):
                    continue
                if not isinstance(state[name][key], list):
                    continue
                if '.' in key:
                    comps = key.split('.')
                    # Salt doesn't support state files such as:
                    #
                    #     /etc/redis/redis.conf:
                    #       file.managed:
                    #         - source: salt://redis/redis.conf
                    #         - user: redis
                    #         - group: redis
                    #         - mode: 644
                    #       file.comment:
                    #           - regex: ^requirepass
                    if comps[0] in skeys:
                        errors.append(
                            'ID \'{0}\' in SLS \'{1}\' contains multiple state '
                            'declarations of the same type'.format(name, sls)
                        )
                        continue
                    state[name][comps[0]] = state[name].pop(key)
                    state[name][comps[0]].append(comps[1])
                    skeys.add(comps[0])
                    continue
                skeys.add(key)
            if '__sls__' not in state[name]:
                state[name]['__sls__'] = sls
            if '__env__' not in state[name]:
                state[name]['__env__'] = saltenv

    def _handle_extend(self, state, sls, saltenv, errors):
        '''
        Take the extend dec out of state and apply to the highstate global
        dec
        '''
        if 'extend' in state:
            ext = state.pop('extend')
            if not isinstance(ext, dict):
                errors.append(('Extension value in SLS \'{0}\' is not a '
                               'dictionary').format(sls))
                return
            for name in ext:
                if not isinstance(ext[name], dict):
                    errors.append(('Extension name \'{0}\' in SLS \'{1}\' is '
                                   'not a dictionary'
                                   .format(name, sls)))
                    continue
                if '__sls__' not in ext[name]:
                    ext[name]['__sls__'] = sls
                if '__env__' not in ext[name]:
                    ext[name]['__env__'] = saltenv
                for key in list(ext[name]):
                    if key.startswith('_'):
                        continue
                    if not isinstance(ext[name][key], list):
                        continue
                    if '.' in key:
                        comps = key.split('.')
                        ext[name][comps[0]] = ext[name].pop(key)
                        ext[name][comps[0]].append(comps[1])
            state.setdefault('__extend__', []).append(ext)

    def _handle_exclude(self, state, sls, saltenv, errors):
        '''
        Take the exclude dec out of the state and apply it to the highstate
        global dec
        '''
        if 'exclude' in state:
            exc = state.pop('exclude')
            if not isinstance(exc, list):
                err = ('Exclude Declaration in SLS {0} is not formed '
                       'as a list'.format(sls))
                errors.append(err)
            state.setdefault('__exclude__', []).extend(exc)

    def render_highstate(self, matches):
        '''
        Gather the state files and render them into a single unified salt
        high data structure.
        '''
        highstate = self.building_highstate
        all_errors = []
        mods = set()
        statefiles = []
        for saltenv, states in six.iteritems(matches):
            for sls_match in states:
                try:
                    statefiles = fnmatch.filter(self.avail[saltenv], sls_match)
                except KeyError:
                    all_errors.extend(
                        ['No matching salt environment for environment '
                         '\'{0}\' found'.format(saltenv)]
                    )
                # if we did not found any sls in the fileserver listing, this
                # may be because the sls was generated or added later, we can
                # try to directly execute it, and if it fails, anyway it will
                # return the former error
                if not statefiles:
                    statefiles = [sls_match]

                for sls in statefiles:
                    r_env = '{0}:{1}'.format(saltenv, sls)
                    if r_env in mods:
                        continue
                    state, errors = self.render_state(
                        sls, saltenv, mods, matches)
                    if state:
                        self.merge_included_states(highstate, state, errors)
                    for i, error in enumerate(errors[:]):
                        if 'is not available' in error:
                            # match SLS foobar in environment
                            this_sls = 'SLS {0} in saltenv'.format(
                                sls_match)
                            if this_sls in error:
                                errors[i] = (
                                    'No matching sls found for \'{0}\' '
                                    'in env \'{1}\''.format(sls_match, saltenv))
                    all_errors.extend(errors)

        self.clean_duplicate_extends(highstate)
        return highstate, all_errors

    def clean_duplicate_extends(self, highstate):
        if '__extend__' in highstate:
            highext = []
            for items in (six.iteritems(ext) for ext in highstate['__extend__']):
                for item in items:
                    if item not in highext:
                        highext.append(item)
            highstate['__extend__'] = [{t[0]: t[1]} for t in highext]

    def merge_included_states(self, highstate, state, errors):
        # The extend members can not be treated as globally unique:
        if '__extend__' in state:
            highstate.setdefault('__extend__',
                                 []).extend(state.pop('__extend__'))
        if '__exclude__' in state:
            highstate.setdefault('__exclude__',
                                 []).extend(state.pop('__exclude__'))
        for id_ in state:
            if id_ in highstate:
                if highstate[id_] != state[id_]:
                    errors.append((
                            'Detected conflicting IDs, SLS'
                            ' IDs need to be globally unique.\n    The'
                            ' conflicting ID is \'{0}\' and is found in SLS'
                            ' \'{1}:{2}\' and SLS \'{3}:{4}\'').format(
                                    id_,
                                    highstate[id_]['__env__'],
                                    highstate[id_]['__sls__'],
                                    state[id_]['__env__'],
                                    state[id_]['__sls__'])
                    )
        try:
            highstate.update(state)
        except ValueError:
            errors.append(
                'Error when rendering state with contents: {0}'.format(state)
            )

    def _check_pillar(self, force=False):
        '''
        Check the pillar for errors, refuse to run the state if there are
        errors in the pillar and return the pillar errors
        '''
        if force:
            return True
        if '_errors' in self.state.opts['pillar']:
            return False
        return True

    def matches_whitelist(self, matches, whitelist):
        '''
        Reads over the matches and returns a matches dict with just the ones
        that are in the whitelist
        '''
        if not whitelist:
            return matches
        ret_matches = {}
        if not isinstance(whitelist, list):
            whitelist = whitelist.split(',')
        for env in matches:
            for sls in matches[env]:
                if sls in whitelist:
                    ret_matches[env] = ret_matches[env] if env in ret_matches else []
                    ret_matches[env].append(sls)
        return ret_matches

    def call_highstate(self, exclude=None, cache=None, cache_name='highstate',
                       force=False, whitelist=None, orchestration_jid=None):
        '''
        Run the sequence to execute the salt highstate for this minion
        '''
        # Check that top file exists
        tag_name = 'no_|-states_|-states_|-None'
        ret = {tag_name: {
                'result': False,
                'comment': 'No states found for this minion',
                'name': 'No States',
                'changes': {},
                '__run_num__': 0,
        }}
        cfn = os.path.join(
                self.opts['cachedir'],
                '{0}.cache.p'.format(cache_name)
        )

        if cache:
            if os.path.isfile(cfn):
                with salt.utils.files.fopen(cfn, 'rb') as fp_:
                    high = self.serial.load(fp_)
                    return self.state.call_high(high, orchestration_jid)
        # File exists so continue
        err = []
        try:
            top = self.get_top()
        except SaltRenderError as err:
            ret[tag_name]['comment'] = 'Unable to render top file: '
            ret[tag_name]['comment'] += six.text_type(err.error)
            return ret
        except Exception:
            trb = traceback.format_exc()
            err.append(trb)
            return err
        err += self.verify_tops(top)
        matches = self.top_matches(top)
        if not matches:
            msg = ('No Top file or master_tops data matches found. Please see '
                   'master log for details.')
            ret[tag_name]['comment'] = msg
            return ret
        matches = self.matches_whitelist(matches, whitelist)
        self.load_dynamic(matches)
        if not self._check_pillar(force):
            err += ['Pillar failed to render with the following messages:']
            err += self.state.opts['pillar']['_errors']
        else:
            high, errors = self.render_highstate(matches)
            if exclude:
                if isinstance(exclude, six.string_types):
                    exclude = exclude.split(',')
                if '__exclude__' in high:
                    high['__exclude__'].extend(exclude)
                else:
                    high['__exclude__'] = exclude
            err += errors
        if err:
            return err
        if not high:
            return ret
        with salt.utils.files.set_umask(0o077):
            try:
                if salt.utils.platform.is_windows():
                    # Make sure cache file isn't read-only
                    self.state.functions['cmd.run'](
                        ['attrib', '-R', cfn],
                        python_shell=False,
                        output_loglevel='quiet')
                with salt.utils.files.fopen(cfn, 'w+b') as fp_:
                    try:
                        self.serial.dump(high, fp_)
                    except TypeError:
                        # Can't serialize pydsl
                        pass
            except (IOError, OSError):
                log.error('Unable to write to "state.highstate" cache file %s', cfn)

        return self.state.call_high(high, orchestration_jid)

    def compile_highstate(self):
        '''
        Return just the highstate or the errors
        '''
        err = []
        top = self.get_top()
        err += self.verify_tops(top)
        matches = self.top_matches(top)
        high, errors = self.render_highstate(matches)
        err += errors

        if err:
            return err

        return high

    def compile_low_chunks(self):
        '''
        Compile the highstate but don't run it, return the low chunks to
        see exactly what the highstate will execute
        '''
        top = self.get_top()
        matches = self.top_matches(top)
        high, errors = self.render_highstate(matches)

        # If there is extension data reconcile it
        high, ext_errors = self.state.reconcile_extend(high)
        errors += ext_errors

        # Verify that the high data is structurally sound
        errors += self.state.verify_high(high)
        high, req_in_errors = self.state.requisite_in(high)
        errors += req_in_errors
        high = self.state.apply_exclude(high)

        if errors:
            return errors

        # Compile and verify the raw chunks
        chunks = self.state.compile_high_data(high)

        return chunks

    def compile_state_usage(self):
        '''
        Return all used and unused states for the minion based on the top match data
        '''
        err = []
        top = self.get_top()
        err += self.verify_tops(top)

        if err:
            return err

        matches = self.top_matches(top)
        state_usage = {}

        for saltenv, states in self.avail.items():
            env_usage = {
                'used': [],
                'unused': [],
                'count_all': 0,
                'count_used': 0,
                'count_unused': 0
            }

            env_matches = matches.get(saltenv)

            for state in states:
                env_usage['count_all'] += 1
                if state in env_matches:
                    env_usage['count_used'] += 1
                    env_usage['used'].append(state)
                else:
                    env_usage['count_unused'] += 1
                    env_usage['unused'].append(state)

            state_usage[saltenv] = env_usage

        return state_usage


class HighState(BaseHighState):
    '''
    Generate and execute the salt "High State". The High State is the
    compound state derived from a group of template files stored on the
    salt master or in the local cache.
    '''
    # a stack of active HighState objects during a state.highstate run
    stack = []

    def __init__(
            self,
            opts,
            pillar_override=None,
            jid=None,
            pillar_enc=None,
            proxy=None,
            context=None,
            mocked=False,
            loader='states',
            initial_pillar=None):
        self.opts = opts
        self.client = salt.fileclient.get_file_client(self.opts)
        BaseHighState.__init__(self, opts)
        self.state = State(self.opts,
                           pillar_override,
                           jid,
                           pillar_enc,
                           proxy=proxy,
                           context=context,
                           mocked=mocked,
                           loader=loader,
                           initial_pillar=initial_pillar)
        self.matchers = salt.loader.matchers(self.opts)
        self.proxy = proxy

        # tracks all pydsl state declarations globally across sls files
        self._pydsl_all_decls = {}

        # a stack of current rendering Sls objects, maintained and used by the pydsl renderer.
        self._pydsl_render_stack = []

    def push_active(self):
        self.stack.append(self)

    @classmethod
    def clear_active(cls):
        # Nuclear option
        #
        # Blow away the entire stack. Used primarily by the test runner but also
        # useful in custom wrappers of the HighState class, to reset the stack
        # to a fresh state.
        cls.stack = []

    @classmethod
    def pop_active(cls):
        cls.stack.pop()

    @classmethod
    def get_active(cls):
        try:
            return cls.stack[-1]
        except IndexError:
            return None


class MasterState(State):
    '''
    Create a State object for master side compiling
    '''
    def __init__(self, opts, minion):
        State.__init__(self, opts)

    def load_modules(self, data=None, proxy=None):
        '''
        Load the modules into the state
        '''
        log.info('Loading fresh modules for state activity')
        # Load a modified client interface that looks like the interface used
        # from the minion, but uses remote execution
        #
        self.functions = salt.client.FunctionWrapper(
                self.opts,
                self.opts['id']
                )
        # Load the states, but they should not be used in this class apart
        # from inspection
        self.utils = salt.loader.utils(self.opts)
        self.serializers = salt.loader.serializers(self.opts)
        self.states = salt.loader.states(self.opts, self.functions, self.utils, self.serializers)
        self.rend = salt.loader.render(self.opts, self.functions, states=self.states)


class MasterHighState(HighState):
    '''
    Execute highstate compilation from the master
    '''
    def __init__(self, master_opts, minion_opts, grains, id_,
                 saltenv=None):
        # Force the fileclient to be local
        opts = copy.deepcopy(minion_opts)
        opts['file_client'] = 'local'
        opts['file_roots'] = master_opts['master_roots']
        opts['renderer'] = master_opts['renderer']
        opts['state_top'] = master_opts['state_top']
        opts['id'] = id_
        opts['grains'] = grains
        HighState.__init__(self, opts)


class RemoteHighState(object):
    '''
    Manage gathering the data from the master
    '''
    # XXX: This class doesn't seem to be used anywhere
    def __init__(self, opts, grains):
        self.opts = opts
        self.grains = grains
        self.serial = salt.payload.Serial(self.opts)
        # self.auth = salt.crypt.SAuth(opts)
        self.channel = salt.transport.client.ReqChannel.factory(self.opts['master_uri'])
<<<<<<< HEAD
=======
        self._closing = False
>>>>>>> 4b898ed6

    def compile_master(self):
        '''
        Return the state data from the master
        '''
        load = {'grains': self.grains,
                'opts': self.opts,
                'cmd': '_master_state'}
        try:
            return self.channel.send(load, tries=3, timeout=72000)
        except SaltReqTimeoutError:
            return {}

    def destroy(self):
        if self._closing:
            return

        self._closing = True
        self.channel.close()

    def __del__(self):
        self.destroy()<|MERGE_RESOLUTION|>--- conflicted
+++ resolved
@@ -4227,10 +4227,7 @@
         self.serial = salt.payload.Serial(self.opts)
         # self.auth = salt.crypt.SAuth(opts)
         self.channel = salt.transport.client.ReqChannel.factory(self.opts['master_uri'])
-<<<<<<< HEAD
-=======
         self._closing = False
->>>>>>> 4b898ed6
 
     def compile_master(self):
         '''
