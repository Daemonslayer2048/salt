# -*- coding: utf-8 -*-
'''
This module contains routines used to verify the matcher against the minions
expected to return
'''

# Import python libs
import os
import glob
import re
import logging

# Import salt libs
import salt.payload
import salt.utils
from salt.defaults import DEFAULT_TARGET_DELIM
from salt.exceptions import CommandExecutionError

HAS_RANGE = False
try:
    import seco.range  # pylint: disable=import-error
    HAS_RANGE = True
except ImportError:
    pass

log = logging.getLogger(__name__)


def get_minion_data(minion, opts):
    '''
    Get the grains/pillar for a specific minion.  If minion is None, it
    will return the grains/pillar for the first minion it finds.

    Return value is a tuple of the minion ID, grains, and pillar
    '''
    if opts.get('minion_data_cache', False):
        serial = salt.payload.Serial(opts)
        cdir = os.path.join(opts['cachedir'], 'minions')
        if not os.path.isdir(cdir):
            return minion if minion else None, None, None
        minions = os.listdir(cdir)
        if minion is None:
            # If no minion specified, take first one with valid grains
            for id_ in minions:
                datap = os.path.join(cdir, id_, 'data.p')
                try:
                    with salt.utils.fopen(datap, 'rb') as fp_:
                        miniondata = serial.load(fp_)
                except (IOError, OSError):
                    continue
                grains = miniondata.get('grains')
                pillar = miniondata.get('pillar')
                return id_, grains, pillar
        else:
            # Search for specific minion
            datap = os.path.join(cdir, minion, 'data.p')
            try:
                with salt.utils.fopen(datap, 'rb') as fp_:
                    miniondata = serial.load(fp_)
            except (IOError, OSError):
                return minion, None, None
            grains = miniondata.get('grains')
            pillar = miniondata.get('pillar')
            return minion, grains, pillar
    # No cache dir, return empty dict
    return minion if minion else None, None, None


def nodegroup_comp(group, nodegroups, skip=None):
    '''
    Take the nodegroup and the nodegroups and fill in nodegroup refs
    '''
    k = 1
    if skip is None:
        skip = set([group])
        k = 0
    if group not in nodegroups:
        return ''
    gstr = nodegroups[group]
    ret = ''
    for comp in gstr.split(','):
        if not comp.startswith('N@'):
            ret += '{0} or '.format(comp)
            continue
        ngroup = comp[2:]
        if ngroup in skip:
            continue
        skip.add(ngroup)
        ret += nodegroup_comp(ngroup, nodegroups, skip)
    if k == 1:
        return ret
    else:
        return ret[:-3]


class CkMinions(object):
    '''
    Used to check what minions should respond from a target
    '''
    def __init__(self, opts):
        self.opts = opts
        self.serial = salt.payload.Serial(opts)
        if self.opts['transport'] == 'zeromq':
            self.acc = 'minions'
        else:
            self.acc = 'accepted'

    def _check_glob_minions(self, expr, greedy):  # pylint: disable=unused-argument
        '''
        Return the minions found by looking via globs
        '''
        cwd = os.getcwd()
        pki_dir = os.path.join(self.opts['pki_dir'], self.acc)

        # If there is no directory return an empty list
        if os.path.isdir(pki_dir) is False:
            return []

        os.chdir(pki_dir)
        ret = set(glob.glob(expr))
        try:
            os.chdir(cwd)
        except OSError as exc:
            if exc.errno != 13:
                # If it's not a permission denied, perhaps we're running with
                # sudo
                raise
        return list(ret)

    def _check_list_minions(self, expr, greedy):  # pylint: disable=unused-argument
        '''
        Return the minions found by looking via a list
        '''
        if isinstance(expr, str):
            expr = [m for m in expr.split(',') if m]
        ret = []
        for fn_ in os.listdir(os.path.join(self.opts['pki_dir'], self.acc)):
            if fn_ in expr:
                if fn_ not in ret:
                    ret.append(fn_)
        return ret

    def _check_pcre_minions(self, expr, greedy):  # pylint: disable=unused-argument
        '''
        Return the minions found by looking via regular expressions
        '''
        cwd = os.getcwd()
        os.chdir(os.path.join(self.opts['pki_dir'], self.acc))
        reg = re.compile(expr)
        ret = [fn_ for fn_ in os.listdir('.') if reg.match(fn_)]
        os.chdir(cwd)
        return ret

<<<<<<< HEAD
    def _check_cache_minions(self,
                             expr,
                             delimiter,
                             greedy,
                             search_type,
                             regex_match=False):
=======
    def _check_cache_minions(self, expr, greedy, search_type, regex_match=False):
>>>>>>> e7311ba0
        '''
        Helper function to search for minions in master caches
        '''
        cache_enabled = self.opts.get('minion_data_cache', False)

        if greedy:
            minions = set(
                os.listdir(os.path.join(self.opts['pki_dir'], self.acc))
            )
        elif cache_enabled:
            minions = os.listdir(os.path.join(self.opts['cachedir'], 'minions'))
        else:
            return list()

        if cache_enabled:
            cdir = os.path.join(self.opts['cachedir'], 'minions')
            if not os.path.isdir(cdir):
                return list(minions)
            for id_ in os.listdir(cdir):
                if not greedy and id_ not in minions:
                    continue
                datap = os.path.join(cdir, id_, 'data.p')
                if not os.path.isfile(datap):
                    if not greedy and id_ in minions:
                        minions.remove(id_)
                    continue
<<<<<<< HEAD
                try:
                    with salt.utils.fopen(datap, 'rb') as fp_:
                        search_results = self.serial.load(fp_).get(search_type)
                except (IOError, OSError):
                    continue
                if not salt.utils.subdict_match(search_results,
                                                expr,
                                                delimiter,
                                                regex_match=regex_match):
=======
                search_results = self.serial.load(
                    salt.utils.fopen(datap, 'rb')
                ).get(search_type)
                if not salt.utils.subdict_match(search_results,
                                                expr,
                                                regex_match=regex_match) and id_ in minions:
>>>>>>> e7311ba0
                    minions.remove(id_)
        return list(minions)

    def _check_grain_minions(self, expr, delimiter, greedy):
        '''
        Return the minions found by looking via grains
        '''
        return self._check_cache_minions(expr, delimiter, greedy, 'grains')

    def _check_grain_pcre_minions(self, expr, delimiter, greedy):
        '''
        Return the minions found by looking via grains with PCRE
        '''
<<<<<<< HEAD
        cache_enabled = self.opts.get('minion_data_cache', False)

        if greedy:
            minions = set(
                os.listdir(os.path.join(self.opts['pki_dir'], self.acc))
            )
        elif cache_enabled:
            minions = os.listdir(os.path.join(self.opts['cachedir'], 'minions'))
        else:
            return list()

        if cache_enabled:
            cdir = os.path.join(self.opts['cachedir'], 'minions')
            if not os.path.isdir(cdir):
                return list(minions)
            for id_ in os.listdir(cdir):
                if not greedy and id_ not in minions:
                    continue
                datap = os.path.join(cdir, id_, 'data.p')
                if not os.path.isfile(datap):
                    if not greedy and id_ in minions:
                        minions.remove(id_)
                    continue
                grains = self.serial.load(
                    salt.utils.fopen(datap, 'rb')
                ).get('grains')
                if not salt.utils.subdict_match(grains, expr,
                                                delimiter=':', regex_match=True) and id_ in minions:
                    minions.remove(id_)
        return list(minions)
=======
        return self._check_cache_minions(expr,
                                         greedy,
                                         'grains',
                                         regex_match=True)
>>>>>>> e7311ba0

    def _check_pillar_minions(self, expr, delimiter, greedy):
        '''
        Return the minions found by looking via pillar
        '''
        return self._check_cache_minions(expr, delimiter, greedy, 'pillar')

    def _check_ipcidr_minions(self, expr, greedy):
        '''
        Return the minions found by looking via ipcidr
        '''
        cache_enabled = self.opts.get('minion_data_cache', False)

        if greedy:
            minions = set(
                os.listdir(os.path.join(self.opts['pki_dir'], self.acc))
            )
        elif cache_enabled:
            minions = os.listdir(os.path.join(self.opts['cachedir'], 'minions'))
        else:
            return list()

        if cache_enabled:
            cdir = os.path.join(self.opts['cachedir'], 'minions')
            if not os.path.isdir(cdir):
                return list(minions)
            for id_ in os.listdir(cdir):
                if not greedy and id_ not in minions:
                    continue
                datap = os.path.join(cdir, id_, 'data.p')
                if not os.path.isfile(datap):
                    if not greedy and id_ in minions:
                        minions.remove(id_)
                    continue
                try:
                    with salt.utils.fopen(datap, 'rb') as fp_:
                        grains = self.serial.load(fp_).get('grains')
                except (IOError, OSError):
                    continue
                num_parts = len(expr.split('/'))
                if num_parts > 2:
                    # Target is not valid CIDR, no minions match
                    return []
                elif num_parts == 2:
                    # Target is CIDR
                    if not salt.utils.network.in_subnet(
                            expr,
                            addrs=grains.get('ipv4', [])) and id_ in minions:
                        minions.remove(id_)
                else:
                    # Target is an IPv4 address
                    import socket
                    try:
                        socket.inet_aton(expr)
                    except socket.error:
                        # Not a valid IPv4 address, no minions match
                        return []
                    else:
                        if expr not in grains.get('ipv4', []) and id_ in minions:
                            minions.remove(id_)
        return list(minions)

    def _check_range_minions(self, expr, greedy):
        '''
        Return the minions found by looking via range expression
        '''
        if not HAS_RANGE:
            raise CommandExecutionError(
                'Range matcher unavailble (unable to import seco.range, '
                'module most likely not installed)'
            )
        cache_enabled = self.opts.get('minion_data_cache', False)
        if greedy:
            minions = set(
                os.listdir(os.path.join(self.opts['pki_dir'], self.acc))
            )
        elif cache_enabled:
            minions = os.listdir(os.path.join(self.opts['cachedir'], 'minions'))
        else:
            return list()

        if cache_enabled:
            cdir = os.path.join(self.opts['cachedir'], 'minions')
            if not os.path.isdir(cdir):
                return list(minions)
            for id_ in os.listdir(cdir):
                if not greedy and id_ not in minions:
                    continue
                datap = os.path.join(cdir, id_, 'data.p')
                if not os.path.isfile(datap):
                    if not greedy and id_ in minions:
                        minions.remove(id_)
                    continue
                try:
                    with salt.utils.fopen(datap, 'rb') as fp_:
                        grains = self.serial.load(fp_).get('grains')
                except (IOError, OSError):
                    continue
                range_ = seco.range.Range(self.opts['range_server'])
                try:
                    if grains.get('fqdn', '') not in range_.expand(expr) and id_ in minions:
                        minions.remove(id_)
                except seco.range.RangeException as exc:
                    log.debug(
                        'Range exception in compound match: {0}'.format(exc)
                    )
                    try:
                        minions.remove(id_)
                    except KeyError:
                        pass
        return list(minions)

    def _check_compound_minions(self, expr, delimiter, greedy):  # pylint: disable=unused-argument
        '''
        Return the minions found by looking via compound matcher
        '''
        minions = set(
            os.listdir(os.path.join(self.opts['pki_dir'], self.acc))
        )
        if self.opts.get('minion_data_cache', False):
            ref = {'G': self._check_grain_minions,
                   'P': self._check_grain_pcre_minions,
                   'I': self._check_pillar_minions,
                   'L': self._check_list_minions,
                   'S': self._check_ipcidr_minions,
                   'E': self._check_pcre_minions,
                   'R': self._all_minions}
            results = []
            unmatched = []
            opers = ['and', 'or', 'not', '(', ')']
            tokens = expr.split()
            for match in tokens:
                # Try to match tokens from the compound target, first by using
                # the 'G, X, I, L, S, E' matcher types, then by hostname glob.
                if '@' in match and match[1] == '@':
                    comps = match.split('@')
                    matcher = ref.get(comps[0])

                    matcher_args = ['@'.join(comps[1:])]
                    if comps[0] in ('G', 'P', 'I'):
                        matcher_args.append(delimiter)

                    if not matcher:
                        # If an unknown matcher is called at any time, fail out
                        return []
                    if unmatched and unmatched[-1] == '-':
                        results.append(str(set(matcher('@'.join(comps[1:]), True))))
                        results.append(')')
                        unmatched.pop()
                    else:
                        results.append(str(set(matcher('@'.join(comps[1:]), True))))
                elif match in opers:
                    # We didn't match a target, so append a boolean operator or
                    # subexpression
                    if results:
                        if match == 'not':
                            if results[-1] == '&':
                                pass
                            elif results[-1] == '|':
                                pass
                            else:
                                results.append('&')
                            results.append('(')
                            results.append(str(set(minions)))
                            results.append('-')
                            unmatched.append('-')
                        elif match == 'and':
                            results.append('&')
                        elif match == 'or':
                            results.append('|')
                        elif match == '(':
                            results.append(match)
                            unmatched.append(match)
                        elif match == ')':
                            if not unmatched or unmatched[-1] != '(':
                                log.error('Invalid compound expr (unexpected '
                                          'right parenthesis): {0}'
                                          .format(expr))
                                return []
                            results.append(match)
                            unmatched.pop()
                            if unmatched and unmatched[-1] == '-':
                                results.append(')')
                                unmatched.pop()
                        else:  # Won't get here, unless oper is added
                            log.error('Unhandled oper in compound expr: {0}'
                                      .format(expr))
                            return []
                    else:
                        # seq start with oper, fail
                        if match == '(':
                            results.append(match)
                            unmatched.append(match)
                        else:
                            return []
                else:
                    # The match is not explicitly defined, evaluate as a glob
                    if unmatched and unmatched[-1] == '-':
                        results.append(
                                str(set(self._check_glob_minions(match, True))))
                        results.append(')')
                        unmatched.pop()
                    else:
                        results.append(
                                str(set(self._check_glob_minions(match, True))))
            for token in unmatched:
                results.append(')')
            results = ' '.join(results)
            log.debug('Evaluating final compound matching expr: {0}'
                      .format(results))
            try:
                return list(eval(results))  # pylint: disable=W0123
            except Exception:
                log.error('Invalid compound target: {0}'.format(expr))
                return []
        return list(minions)

    def connected_ids(self, subset=None, show_ipv4=False):
        '''
        Return a set of all connected minion ids, optionally within a subset
        '''
        minions = set()
        if self.opts.get('minion_data_cache', False):
            cdir = os.path.join(self.opts['cachedir'], 'minions')
            if not os.path.isdir(cdir):
                return minions
            addrs = salt.utils.network.local_port_tcp(int(self.opts['publish_port']))
            if subset:
                search = subset
            else:
                search = os.listdir(cdir)
            for id_ in search:
                datap = os.path.join(cdir, id_, 'data.p')
                try:
                    with salt.utils.fopen(datap, 'rb') as fp_:
                        grains = self.serial.load(fp_).get('grains', {})
                except (AttributeError, IOError, OSError):
                    continue
                for ipv4 in grains.get('ipv4', []):
                    if ipv4 == '127.0.0.1' or ipv4 == '0.0.0.0':
                        continue
                    if ipv4 in addrs:
                        if show_ipv4:
                            minions.add((id_, ipv4))
                        else:
                            minions.add(id_)
                        break
        return minions

    def _all_minions(self, expr=None):
        '''
        Return a list of all minions that have auth'd
        '''
        return os.listdir(os.path.join(self.opts['pki_dir'], self.acc))

    def check_minions(self,
                      expr,
                      expr_form='glob',
                      delimiter=DEFAULT_TARGET_DELIM,
                      greedy=True):
        '''
        Check the passed regex against the available minions' public keys
        stored for authentication. This should return a set of ids which
        match the regex, this will then be used to parse the returns to
        make sure everyone has checked back in.
        '''
        try:
            check_func = getattr(self, '_check_{0}_minions'.format(expr_form), None)
            if expr_form in ('grain', 'grain_pcre', 'pillar', 'compound'):
                minions = check_func(expr, delimiter, greedy)
            else:
                minions = check_func(expr, greedy)
        except Exception:
            log.exception(
                    'Failed matching available minions with {0} pattern: {1}'
                    .format(expr_form, expr))
            minions = []
        return minions

    def validate_tgt(self, valid, expr, expr_form):
        '''
        Return a Bool. This function returns if the expression sent in is
        within the scope of the valid expression
        '''
        ref = {'G': 'grain',
               'P': 'grain_pcre',
               'I': 'pillar',
               'L': 'list',
               'S': 'ipcidr',
               'E': 'pcre',
               'N': 'node'}
        infinite = [
                'node',
                'ipcidr',
                'pillar']
        if not self.opts.get('minion_data_cache', False):
            infinite.append('grain')
            infinite.append('grain_pcre')

        if '@' in valid and valid[1] == '@':
            comps = valid.split('@')
            v_matcher = ref.get(comps[0])
            v_expr = comps[1]
        else:
            v_matcher = 'glob'
            v_expr = valid
        if v_matcher in infinite:
            # We can't be sure what the subset is, only match the identical
            # target
            if v_matcher != expr_form:
                return False
            return v_expr == expr
        v_minions = set(self.check_minions(v_expr, v_matcher))
        minions = set(self.check_minions(expr, expr_form))
        d_bool = not bool(minions.difference(v_minions))
        if len(v_minions) == len(minions) and d_bool:
            return True
        return d_bool

    def match_check(self, regex, fun):
        '''
        Validate a single regex to function comparison, the function argument
        can be a list of functions. It is all or nothing for a list of
        functions
        '''
        vals = []
        if isinstance(fun, str):
            fun = [fun]
        for func in fun:
            try:
                if re.match(regex, func):
                    vals.append(True)
                else:
                    vals.append(False)
            except Exception:
                log.error('Invalid regular expression: {0}'.format(regex))
        return all(vals)

    def any_auth(self, form, auth_list, fun, tgt=None, tgt_type='glob'):
        '''
        Read in the form and determine which auth check routine to execute
        '''
        if form == 'publish':
            return self.auth_check(
                    auth_list,
                    fun,
                    tgt,
                    tgt_type)
        return self.spec_check(
                auth_list,
                fun,
                form)

    def auth_check(self, auth_list, funs, tgt, tgt_type='glob', groups=None):
        '''
        Returns a bool which defines if the requested function is authorized.
        Used to evaluate the standard structure under external master
        authentication interfaces, like eauth, peer, peer_run, etc.
        '''
        # compound commands will come in a list so treat everything as a list
        if not isinstance(funs, list):
            funs = [funs]
        try:
            for fun in funs:
                for ind in auth_list:
                    if isinstance(ind, str):
                        # Allowed for all minions
                        if self.match_check(ind, fun):
                            return True
                    elif isinstance(ind, dict):
                        if len(ind) != 1:
                            # Invalid argument
                            continue
                        valid = ind.keys()[0]
                        # Check if minions are allowed
                        if self.validate_tgt(
                                valid,
                                tgt,
                                tgt_type):
                            # Minions are allowed, verify function in allowed list
                            if isinstance(ind[valid], str):
                                if self.match_check(ind[valid], fun):
                                    return True
                            elif isinstance(ind[valid], list):
                                for regex in ind[valid]:
                                    if self.match_check(regex, fun):
                                        return True
        except TypeError:
            return False
        return False

    def gather_groups(self, auth_provider, user_groups, auth_list):
        '''
        Returns the list of groups, if any, for a given authentication provider type

        Groups are defined as any dict in which a key has a trailing '%'
        '''
        group_perm_keys = filter(lambda(item): item.endswith('%'), auth_provider)
        groups = {}
        if group_perm_keys:
            for group_perm in group_perm_keys:
                for matcher in auth_provider[group_perm]:
                    if group_perm[:-1] in user_groups:
                        groups[group_perm] = matcher
        else:
            return None
        for item in groups.values():
            auth_list.append(item)
        return auth_list

    def wheel_check(self, auth_list, fun):
        '''
        Check special API permissions
        '''
        comps = fun.split('.')
        if len(comps) != 2:
            return False
        mod = comps[0]
        fun = comps[1]
        for ind in auth_list:
            if isinstance(ind, str):
                if ind.startswith('@') and ind[1:] == mod:
                    return True
                if ind == '@wheel':
                    return True
                if ind == '@wheels':
                    return True
            elif isinstance(ind, dict):
                if len(ind) != 1:
                    continue
                valid = ind.keys()[0]
                if valid.startswith('@') and valid[1:] == mod:
                    if isinstance(ind[valid], str):
                        if self.match_check(ind[valid], fun):
                            return True
                    elif isinstance(ind[valid], list):
                        for regex in ind[valid]:
                            if self.match_check(regex, fun):
                                return True
        return False

    def runner_check(self, auth_list, fun):
        '''
        Check special API permissions
        '''
        comps = fun.split('.')
        if len(comps) != 2:
            return False
        mod = comps[0]
        fun = comps[1]
        for ind in auth_list:
            if isinstance(ind, str):
                if ind.startswith('@') and ind[1:] == mod:
                    return True
                if ind == '@runners':
                    return True
                if ind == '@runner':
                    return True
            elif isinstance(ind, dict):
                if len(ind) != 1:
                    continue
                valid = ind.keys()[0]
                if valid.startswith('@') and valid[1:] == mod:
                    if isinstance(ind[valid], str):
                        if self.match_check(ind[valid], fun):
                            return True
                    elif isinstance(ind[valid], list):
                        for regex in ind[valid]:
                            if self.match_check(regex, fun):
                                return True
        return False

    def spec_check(self, auth_list, fun, form):
        '''
        Check special API permissions
        '''
        if form != 'cloud':
            comps = fun.split('.')
            if len(comps) != 2:
                return False
            mod = comps[0]
            fun = comps[1]
        else:
            mod = fun
        for ind in auth_list:
            if isinstance(ind, str):
                if ind.startswith('@') and ind[1:] == mod:
                    return True
                if ind == '@{0}'.format(form):
                    return True
                if ind == '@{0}s'.format(form):
                    return True
            elif isinstance(ind, dict):
                if len(ind) != 1:
                    continue
                valid = ind.keys()[0]
                if valid.startswith('@') and valid[1:] == mod:
                    if isinstance(ind[valid], str):
                        if self.match_check(ind[valid], fun):
                            return True
                    elif isinstance(ind[valid], list):
                        for regex in ind[valid]:
                            if self.match_check(regex, fun):
                                return True
        return False


def mine_get(tgt, fun, tgt_type='glob', opts=None):
    '''
    Gathers the data from the specified minions' mine, pass in the target,
    function to look up and the target type
    '''
    ret = {}
    serial = salt.payload.Serial(opts)
    checker = salt.utils.minions.CkMinions(opts)
    minions = checker.check_minions(
            tgt,
            tgt_type)
    for minion in minions:
        mine = os.path.join(
                opts['cachedir'],
                'minions',
                minion,
                'mine.p')
        try:
            with salt.utils.fopen(mine, 'rb') as fp_:
                fdata = serial.load(fp_).get(fun)
                if fdata:
                    ret[minion] = fdata
        except Exception:
            continue
    return ret<|MERGE_RESOLUTION|>--- conflicted
+++ resolved
@@ -151,16 +151,12 @@
         os.chdir(cwd)
         return ret
 
-<<<<<<< HEAD
     def _check_cache_minions(self,
                              expr,
                              delimiter,
                              greedy,
                              search_type,
                              regex_match=False):
-=======
-    def _check_cache_minions(self, expr, greedy, search_type, regex_match=False):
->>>>>>> e7311ba0
         '''
         Helper function to search for minions in master caches
         '''
@@ -187,24 +183,12 @@
                     if not greedy and id_ in minions:
                         minions.remove(id_)
                     continue
-<<<<<<< HEAD
-                try:
-                    with salt.utils.fopen(datap, 'rb') as fp_:
-                        search_results = self.serial.load(fp_).get(search_type)
-                except (IOError, OSError):
-                    continue
-                if not salt.utils.subdict_match(search_results,
-                                                expr,
-                                                delimiter,
-                                                regex_match=regex_match):
-=======
                 search_results = self.serial.load(
                     salt.utils.fopen(datap, 'rb')
                 ).get(search_type)
                 if not salt.utils.subdict_match(search_results,
                                                 expr,
                                                 regex_match=regex_match) and id_ in minions:
->>>>>>> e7311ba0
                     minions.remove(id_)
         return list(minions)
 
@@ -218,43 +202,10 @@
         '''
         Return the minions found by looking via grains with PCRE
         '''
-<<<<<<< HEAD
-        cache_enabled = self.opts.get('minion_data_cache', False)
-
-        if greedy:
-            minions = set(
-                os.listdir(os.path.join(self.opts['pki_dir'], self.acc))
-            )
-        elif cache_enabled:
-            minions = os.listdir(os.path.join(self.opts['cachedir'], 'minions'))
-        else:
-            return list()
-
-        if cache_enabled:
-            cdir = os.path.join(self.opts['cachedir'], 'minions')
-            if not os.path.isdir(cdir):
-                return list(minions)
-            for id_ in os.listdir(cdir):
-                if not greedy and id_ not in minions:
-                    continue
-                datap = os.path.join(cdir, id_, 'data.p')
-                if not os.path.isfile(datap):
-                    if not greedy and id_ in minions:
-                        minions.remove(id_)
-                    continue
-                grains = self.serial.load(
-                    salt.utils.fopen(datap, 'rb')
-                ).get('grains')
-                if not salt.utils.subdict_match(grains, expr,
-                                                delimiter=':', regex_match=True) and id_ in minions:
-                    minions.remove(id_)
-        return list(minions)
-=======
         return self._check_cache_minions(expr,
                                          greedy,
                                          'grains',
                                          regex_match=True)
->>>>>>> e7311ba0
 
     def _check_pillar_minions(self, expr, delimiter, greedy):
         '''
